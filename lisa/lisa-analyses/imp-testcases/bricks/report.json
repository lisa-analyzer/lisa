{
  "warnings" : [ ],
  "files" : [ "report.json", "untyped_bricks.m1(bricks__this).json", "untyped_bricks.m2(bricks__this,_untyped_x).json", "untyped_bricks.m3(bricks__this,_untyped_x).json" ],
  "info" : {
    "cfgs" : "3",
<<<<<<< HEAD
    "duration" : "79ms",
    "end" : "2023-03-16T22:40:04.437+01:00",
=======
    "duration" : "535ms",
    "end" : "2023-02-20T22:20:42.959+01:00",
>>>>>>> 34a29b38
    "expressions" : "24",
    "files" : "3",
    "globals" : "0",
    "members" : "3",
    "programs" : "1",
<<<<<<< HEAD
    "start" : "2023-03-16T22:40:04.358+01:00",
=======
    "start" : "2023-02-20T22:20:42.424+01:00",
>>>>>>> 34a29b38
    "statements" : "13",
    "units" : "1",
    "version" : "0.1b7",
    "warnings" : "0"
  },
  "configuration" : {
    "analysisGraphs" : "NONE",
    "descendingPhaseType" : "NONE",
    "dumpForcesUnwinding" : "false",
    "fixpointWorkingSet" : "DuplicateFreeFIFOWorkingSet",
    "glbThreshold" : "5",
    "hotspots" : "unset",
    "jsonOutput" : "true",
    "openCallPolicy" : "WorstCasePolicy",
    "optimize" : "false",
    "semanticChecks" : "",
    "serializeInputs" : "false",
    "serializeResults" : "true",
    "syntacticChecks" : "",
    "wideningThreshold" : "5",
    "workdir" : "test-outputs/bricks"
  }
}<|MERGE_RESOLUTION|>--- conflicted
+++ resolved
@@ -3,23 +3,14 @@
   "files" : [ "report.json", "untyped_bricks.m1(bricks__this).json", "untyped_bricks.m2(bricks__this,_untyped_x).json", "untyped_bricks.m3(bricks__this,_untyped_x).json" ],
   "info" : {
     "cfgs" : "3",
-<<<<<<< HEAD
-    "duration" : "79ms",
-    "end" : "2023-03-16T22:40:04.437+01:00",
-=======
-    "duration" : "535ms",
-    "end" : "2023-02-20T22:20:42.959+01:00",
->>>>>>> 34a29b38
+    "duration" : "836ms",
+    "end" : "2023-03-17T11:40:26.095+01:00",
     "expressions" : "24",
     "files" : "3",
     "globals" : "0",
     "members" : "3",
     "programs" : "1",
-<<<<<<< HEAD
-    "start" : "2023-03-16T22:40:04.358+01:00",
-=======
-    "start" : "2023-02-20T22:20:42.424+01:00",
->>>>>>> 34a29b38
+    "start" : "2023-03-17T11:40:25.259+01:00",
     "statements" : "13",
     "units" : "1",
     "version" : "0.1b7",
