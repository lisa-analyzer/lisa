--- conflicted
+++ resolved
@@ -3,23 +3,14 @@
   "files" : [ "report.json", "untyped_A.f1(A__this).json", "untyped_A.f2(A__this).json", "untyped_A.f3(A__this).json", "untyped_A.f4(A__this).json", "untyped_A.f5(A__this).json" ],
   "info" : {
     "cfgs" : "5",
-<<<<<<< HEAD
-    "duration" : "90ms",
-    "end" : "2023-03-16T22:39:58.820+01:00",
-=======
-    "duration" : "496ms",
-    "end" : "2023-02-20T22:16:26.285+01:00",
->>>>>>> 34a29b38
+    "duration" : "877ms",
+    "end" : "2023-03-17T11:41:28.345+01:00",
     "expressions" : "75",
     "files" : "5",
     "globals" : "2",
     "members" : "5",
     "programs" : "1",
-<<<<<<< HEAD
-    "start" : "2023-03-16T22:39:58.730+01:00",
-=======
-    "start" : "2023-02-20T22:16:25.789+01:00",
->>>>>>> 34a29b38
+    "start" : "2023-03-17T11:41:27.468+01:00",
     "statements" : "27",
     "units" : "1",
     "version" : "0.1b7",
