package it.unive.lisa.analysis.heap.pointbased;

import it.unive.lisa.analysis.ScopeToken;
import it.unive.lisa.analysis.SemanticException;
import it.unive.lisa.analysis.SemanticOracle;
import it.unive.lisa.analysis.lattices.ExpressionSet;
import it.unive.lisa.analysis.lattices.GenericMapLattice;
import it.unive.lisa.analysis.nonrelational.heap.HeapEnvironment;
import it.unive.lisa.program.annotations.Annotation;
import it.unive.lisa.program.cfg.ProgramPoint;
import it.unive.lisa.symbolic.SymbolicExpression;
import it.unive.lisa.symbolic.heap.AccessChild;
import it.unive.lisa.symbolic.heap.MemoryAllocation;
import it.unive.lisa.symbolic.value.Identifier;
import it.unive.lisa.symbolic.value.MemoryPointer;
import java.util.Collections;
import java.util.HashMap;
import java.util.HashSet;
import java.util.LinkedList;
import java.util.List;
import java.util.Map;
import java.util.Map.Entry;
import java.util.Objects;
import java.util.Set;
import java.util.function.Predicate;

/**
 * A field-insensitive program point-based {@link AllocationSiteBasedAnalysis}.
 * The implementation follows X. Rival and K. Yi, "Introduction to Static
 * Analysis An Abstract Interpretation Perspective", Section 8.3.4
 * 
 * @author <a href="mailto:vincenzo.arceri@unive.it">Vincenzo Arceri</a>
 * 
 * @see <a href=
 *          "https://mitpress.mit.edu/books/introduction-static-analysis">https://mitpress.mit.edu/books/introduction-static-analysis</a>
 */
public class FieldSensitivePointBasedHeap extends AllocationSiteBasedAnalysis<FieldSensitivePointBasedHeap> {

	/**
	 * Tracks the fields of each allocation site.
	 */
	private final GenericMapLattice<AllocationSite, ExpressionSet> fields;

	/**
	 * Builds a new instance of field-sensitive point-based heap.
	 */
	public FieldSensitivePointBasedHeap() {
		super();
		this.fields = new GenericMapLattice<AllocationSite, ExpressionSet>(new ExpressionSet()).top();
	}

	/**
	 * Builds a new instance of field-sensitive point-based heap from its heap
	 * environment.
	 * 
	 * @param heapEnv the heap environment that this instance tracks
	 */
	public FieldSensitivePointBasedHeap(
			HeapEnvironment<AllocationSites> heapEnv) {
		this(heapEnv, new GenericMapLattice<AllocationSite, ExpressionSet>(new ExpressionSet()).top());
	}

	/**
	 * Builds a new instance of field-sensitive point-based heap from its heap
	 * environment.
	 * 
	 * @param heapEnv the heap environment that this instance tracks
	 * @param fields  the mapping between allocation sites and their fields that
	 *                    this instance tracks
	 */
	public FieldSensitivePointBasedHeap(
			HeapEnvironment<AllocationSites> heapEnv,
			GenericMapLattice<AllocationSite, ExpressionSet> fields) {
		super(heapEnv);
		this.fields = fields;
	}

	/**
	 * Builds a new instance of field-sensitive point-based heap from its heap
	 * environment, its replacements, and its field mapping.
	 * 
	 * @param heapEnv      the heap environment that this instance tracks
	 * @param replacements the heap replacements
	 * @param fields       the mapping between allocation sites and their fields
	 *                         that this instance tracks
	 */
	public FieldSensitivePointBasedHeap(
			HeapEnvironment<AllocationSites> heapEnv,
			List<HeapReplacement> replacements,
			GenericMapLattice<AllocationSite, ExpressionSet> fields) {
		super(heapEnv, replacements);
		this.fields = fields;
	}

	@Override
	protected FieldSensitivePointBasedHeap mk(
			HeapEnvironment<AllocationSites> heapEnv,
			List<HeapReplacement> replacements) {
		return new FieldSensitivePointBasedHeap(heapEnv, replacements, fields);
	}

	@Override
	public FieldSensitivePointBasedHeap shallowCopy(
			Identifier id,
			StackAllocationSite site,
			List<HeapReplacement> replacements,
			ProgramPoint pp,
			SemanticOracle oracle)
			throws SemanticException {
		// no aliasing: star_y must be cloned and the clone must
		// be assigned to id
		StackAllocationSite clone = new StackAllocationSite(site.getStaticType(),
				id.getCodeLocation().toString(), site.isWeak(), id.getCodeLocation());
		HeapEnvironment<AllocationSites> heap = heapEnv.assign(id, clone, pp, oracle);

		Map<AllocationSite, ExpressionSet> newFields = new HashMap<>(fields.getMap());

		// all the allocation sites fields of star_y
		if (fields.getKeys().contains(site)) {
			for (SymbolicExpression field : fields.getState(site)) {
				StackAllocationSite cloneWithField = new StackAllocationSite(field.getStaticType(),
						id.getCodeLocation().toString(), field, site.isWeak(), id.getCodeLocation());

				StackAllocationSite star_yWithField = new StackAllocationSite(field.getStaticType(),
						site.getCodeLocation().toString(), field, site.isWeak(),
						site.getCodeLocation());
				HeapReplacement replacement = new HeapReplacement();
				replacement.addSource(star_yWithField);
				replacement.addTarget(cloneWithField);
				replacement.addTarget(star_yWithField);

				// need to update also the fields of the clone
				addField(clone, field, newFields);

				replacements.add(replacement);
			}
		}

		// need to be replaced also the allocation site (needed for type
		// analysis)
		HeapReplacement replacement = new HeapReplacement();
		replacement.addSource(site);
		replacement.addTarget(clone);
		replacement.addTarget(site);
		replacements.add(replacement);

		return new FieldSensitivePointBasedHeap(heap, new GenericMapLattice<>(fields.lattice, newFields));
	}

	@Override
	public FieldSensitivePointBasedHeap smallStepSemantics(
			SymbolicExpression expression,
			ProgramPoint pp,
			SemanticOracle oracle)
			throws SemanticException {
		if (expression instanceof AccessChild) {
			FieldSensitivePointBasedHeap sss = (FieldSensitivePointBasedHeap) super.smallStepSemantics(
					expression,
					pp,
					oracle);

			AccessChild accessChild = (AccessChild) expression;
			Map<AllocationSite, ExpressionSet> mapping = new HashMap<>(sss.fields.getMap());

			ExpressionSet exprs;
			if (accessChild.getContainer().mightNeedRewriting())
				exprs = rewrite(accessChild.getContainer(), pp, oracle);
			else
				exprs = new ExpressionSet(accessChild.getContainer());

			for (SymbolicExpression rec : exprs)
				if (rec instanceof MemoryPointer) {
					AllocationSite site = (AllocationSite) ((MemoryPointer) rec).getReferencedLocation();
					ExpressionSet childs = rewrite(accessChild.getChild(), pp, oracle);

					for (SymbolicExpression child : childs)
						addField(site, child, mapping);

				} else if (rec instanceof AllocationSite) {
					AllocationSite site = (AllocationSite) rec;
					ExpressionSet childs = rewrite(accessChild.getChild(), pp, oracle);

					for (SymbolicExpression child : childs)
						addField(site, child, mapping);
				}

			return new FieldSensitivePointBasedHeap(heapEnv, heapEnv.getSubstitution(),
					new GenericMapLattice<>(fields.lattice, mapping));
		} else if (expression instanceof MemoryAllocation) {
			String loc = expression.getCodeLocation().getCodeLocation();
			Set<AllocationSite> alreadyAllocated = getAllocatedAt(loc);
			FieldSensitivePointBasedHeap sss = super.smallStepSemantics(expression, pp, oracle);
			HeapEnvironment<AllocationSites> env = sss.heapEnv;

			if (!alreadyAllocated.isEmpty()) {
				// we must turn all these sites to weak ones, including the one
				// about fields
				List<HeapReplacement> replacements = new LinkedList<>();
				for (AllocationSite site : alreadyAllocated) {
					if (!site.isWeak()) {
						HeapReplacement replacement = new HeapReplacement();
						replacement.addSource(site);
						replacement.addTarget(site.toWeak());
						replacements.add(replacement);
					}
					if (fields.getKeys().contains(site))
						for (SymbolicExpression field : fields.getState(site)) {
							AllocationSite withField = site.withField(field);
							if (!withField.isWeak()) {
								HeapReplacement replacement = new HeapReplacement();
								replacement.addSource(withField);
								replacement.addTarget(withField.toWeak());
								replacements.add(replacement);
							}
						}
				}

				if (!replacements.isEmpty()) {
					// we must apply the replacements to our mapping as well
					Map<Identifier, AllocationSites> map = new HashMap<>(env.getMap());
					for (Entry<Identifier, AllocationSites> entry : env) {
						Identifier id = entry.getKey();
						AllocationSites sites = entry.getValue();
						for (HeapReplacement repl : replacements) {
							if (repl.getSources().contains(id))
								// these are all one-to-one replacements
								id = repl.getTargets().iterator().next();
							sites = sites.applyReplacement(repl, pp);
						}
						map.put(id, sites);
					}
					env = new HeapEnvironment<>(env.lattice, map);
				}

				return new FieldSensitivePointBasedHeap(env, replacements, fields);
			}
		}

		FieldSensitivePointBasedHeap sss = super.smallStepSemantics(expression, pp, oracle);
		return new FieldSensitivePointBasedHeap(sss.heapEnv, fields);
	}

	private void addField(
			AllocationSite site,
			SymbolicExpression field,
			Map<AllocationSite, ExpressionSet> mapping) {
		Set<SymbolicExpression> tmp = new HashSet<>(mapping.getOrDefault(site, new ExpressionSet()).elements());
		tmp.add(field);
		mapping.put(site, new ExpressionSet(tmp));
	}

	@Override
	public ExpressionSet rewrite(
			SymbolicExpression expression,
			ProgramPoint pp,
			SemanticOracle oracle)
			throws SemanticException {
		return expression.accept(new Rewriter(), pp, oracle);
	}

	/**
	 * A {@link it.unive.lisa.analysis.heap.BaseHeapDomain.Rewriter} for the
	 * {@link FieldSensitivePointBasedHeap} domain.
	 * 
	 * @author <a href="mailto:luca.negrini@unive.it">Luca Negrini</a>
	 */
	public class Rewriter extends AllocationSiteBasedAnalysis<FieldSensitivePointBasedHeap>.Rewriter {

		@Override
		public ExpressionSet visit(
				AccessChild expression,
				ExpressionSet receiver,
				ExpressionSet child,
				Object... params)
				throws SemanticException {
			Set<SymbolicExpression> result = new HashSet<>();

			for (SymbolicExpression rec : receiver)
				if (rec instanceof MemoryPointer) {
					AllocationSite site = (AllocationSite) ((MemoryPointer) rec).getReferencedLocation();
					populate(expression, child, result, site);
				} else if (rec instanceof AllocationSite) {
					AllocationSite site = (AllocationSite) rec;
					populate(expression, child, result, site);
				}

			return new ExpressionSet(result);
		}

		private void populate(
				AccessChild expression,
				ExpressionSet child,
				Set<SymbolicExpression> result,
				AllocationSite site) {
			for (SymbolicExpression target : child) {
				AllocationSite e;

				if (site instanceof StackAllocationSite)
					e = new StackAllocationSite(
							expression.getStaticType(),
							site.getLocationName(),
							target,
							site.isWeak(),
							site.getCodeLocation());
				else
					e = new HeapAllocationSite(
							expression.getStaticType(),
							site.getLocationName(),
							target,
							site.isWeak(),
							site.getCodeLocation());
<<<<<<< HEAD

				// propagates the annotations of the child value expression to
				// the newly created allocation site
				for (ValueExpression f : child)
					if (f instanceof Identifier)
						for (Annotation ann : e.getAnnotations())
							e.addAnnotation(ann);

				if (expression.hasRuntimeTypes())
					e.setRuntimeTypes(expression.getRuntimeTypes(null));
=======
>>>>>>> 1f05cbea
				result.add(e);
			}
		}

		@Override
		public ExpressionSet visit(
				MemoryAllocation expression,
				Object... params)
				throws SemanticException {
			String pp = expression.getCodeLocation().getCodeLocation();

			boolean weak;
			if (!getAllocatedAt(pp).isEmpty())
				weak = true;
			else
				weak = false;

			AllocationSite e;
			if (expression.isStackAllocation())
				e = new StackAllocationSite(expression.getStaticType(), pp, weak, expression.getCodeLocation());
			else
				e = new HeapAllocationSite(expression.getStaticType(), pp, weak, expression.getCodeLocation());
<<<<<<< HEAD

			// propagates the annotations of expression
			// to the newly created allocation site
			for (Annotation ann : expression.getAnnotations())
				e.getAnnotations().addAnnotation(ann);

			if (expression.hasRuntimeTypes())
				e.setRuntimeTypes(expression.getRuntimeTypes(null));
			return new ExpressionSet<>(e);
=======
			return new ExpressionSet(e);
>>>>>>> 1f05cbea
		}
	}

	@Override
	public int hashCode() {
		final int prime = 31;
		int result = super.hashCode();
		result = prime * result + Objects.hash(fields);
		return result;
	}

	@Override
	public boolean equals(
			Object obj) {
		if (this == obj)
			return true;
		if (!super.equals(obj))
			return false;
		if (getClass() != obj.getClass())
			return false;
		FieldSensitivePointBasedHeap other = (FieldSensitivePointBasedHeap) obj;
		return Objects.equals(fields, other.fields);
	}

	@Override
	public FieldSensitivePointBasedHeap popScope(
			ScopeToken scope)
			throws SemanticException {
		return new FieldSensitivePointBasedHeap(heapEnv.popScope(scope), fields);
	}

	@Override
	public FieldSensitivePointBasedHeap pushScope(
			ScopeToken scope)
			throws SemanticException {
		return new FieldSensitivePointBasedHeap(heapEnv.pushScope(scope), fields);
	}

	@Override
	public FieldSensitivePointBasedHeap top() {
		return new FieldSensitivePointBasedHeap(heapEnv.top(), Collections.emptyList(), fields.top());
	}

	@Override
	public boolean isTop() {
		return heapEnv.isTop() && fields.isTop();
	}

	@Override
	public FieldSensitivePointBasedHeap bottom() {
		return new FieldSensitivePointBasedHeap(heapEnv.bottom(), Collections.emptyList(), fields.bottom());
	}

	@Override
	public boolean isBottom() {
		return heapEnv.isBottom() && fields.isBottom();
	}

	@Override
	public FieldSensitivePointBasedHeap lubAux(
			FieldSensitivePointBasedHeap other)
			throws SemanticException {
		return new FieldSensitivePointBasedHeap(heapEnv.lub(other.heapEnv),
				Collections.emptyList(),
				fields.lub(other.fields));
	}

	@Override
	public FieldSensitivePointBasedHeap glbAux(
			FieldSensitivePointBasedHeap other)
			throws SemanticException {
		return new FieldSensitivePointBasedHeap(heapEnv.glb(other.heapEnv),
				Collections.emptyList(),
				fields.glb(other.fields));
	}

	@Override
	public boolean lessOrEqualAux(
			FieldSensitivePointBasedHeap other)
			throws SemanticException {
		return heapEnv.lessOrEqual(other.heapEnv) && fields.lessOrEqual(other.fields);
	}

	@Override
	public FieldSensitivePointBasedHeap forgetIdentifier(
			Identifier id)
			throws SemanticException {
		return new FieldSensitivePointBasedHeap(heapEnv.forgetIdentifier(id), fields);
	}

	@Override
	public FieldSensitivePointBasedHeap forgetIdentifiersIf(
			Predicate<Identifier> test)
			throws SemanticException {
		return new FieldSensitivePointBasedHeap(heapEnv.forgetIdentifiersIf(test), fields);
	}
}<|MERGE_RESOLUTION|>--- conflicted
+++ resolved
@@ -309,19 +309,13 @@
 							target,
 							site.isWeak(),
 							site.getCodeLocation());
-<<<<<<< HEAD
 
 				// propagates the annotations of the child value expression to
 				// the newly created allocation site
-				for (ValueExpression f : child)
-					if (f instanceof Identifier)
-						for (Annotation ann : e.getAnnotations())
-							e.addAnnotation(ann);
-
-				if (expression.hasRuntimeTypes())
-					e.setRuntimeTypes(expression.getRuntimeTypes(null));
-=======
->>>>>>> 1f05cbea
+				if (target instanceof Identifier)
+					for (Annotation ann : e.getAnnotations())
+						e.addAnnotation(ann);
+
 				result.add(e);
 			}
 		}
@@ -344,19 +338,13 @@
 				e = new StackAllocationSite(expression.getStaticType(), pp, weak, expression.getCodeLocation());
 			else
 				e = new HeapAllocationSite(expression.getStaticType(), pp, weak, expression.getCodeLocation());
-<<<<<<< HEAD
 
 			// propagates the annotations of expression
 			// to the newly created allocation site
 			for (Annotation ann : expression.getAnnotations())
 				e.getAnnotations().addAnnotation(ann);
 
-			if (expression.hasRuntimeTypes())
-				e.setRuntimeTypes(expression.getRuntimeTypes(null));
-			return new ExpressionSet<>(e);
-=======
 			return new ExpressionSet(e);
->>>>>>> 1f05cbea
 		}
 	}
 
