package it.unive.lisa.analysis.nonRedundantSet;

import it.unive.lisa.analysis.SemanticException;
import it.unive.lisa.analysis.nonrelational.value.ValueEnvironment;
import it.unive.lisa.analysis.numeric.Interval;
import it.unive.lisa.program.cfg.ProgramPoint;
import it.unive.lisa.symbolic.value.Identifier;
import it.unive.lisa.symbolic.value.ValueExpression;
import it.unive.lisa.symbolic.value.operator.binary.BinaryOperator;
import it.unive.lisa.symbolic.value.operator.binary.ComparisonEq;
import it.unive.lisa.symbolic.value.operator.binary.ComparisonGe;
import it.unive.lisa.symbolic.value.operator.binary.ComparisonGt;
import it.unive.lisa.symbolic.value.operator.binary.ComparisonLe;
import it.unive.lisa.symbolic.value.operator.binary.ComparisonLt;
import it.unive.lisa.util.numeric.MathNumber;
import java.util.SortedSet;
import java.util.TreeSet;

/**
 * The finite non redundant powerset of {@link Interval} abstract domain
 * approximating integer values as a non redundant set of interval. It is
 * implemented as a {@link NonRedundantPowersetOfBaseNonRelationalValueDomain},
 * which handles most of the basic operation (such as
 * {@link NonRedundantPowersetOfBaseNonRelationalValueDomain#lubAux lub},
 * {@link NonRedundantPowersetOfBaseNonRelationalValueDomain#glbAux glb},
 * {@link NonRedundantPowersetOfBaseNonRelationalValueDomain#wideningAux
 * widening} and others operations needed to calculate the previous ones).
 */
public class NonRedundantPowersetOfInterval
		extends NonRedundantPowersetOfBaseNonRelationalValueDomain<NonRedundantPowersetOfInterval, Interval> {

	/**
	 * Constructs an empty non redundant set of intervals.
	 */
	public NonRedundantPowersetOfInterval() {
		super(new TreeSet<>(), Interval.BOTTOM);
	}

	/**
	 * Constructs a non redundant set of intervals with the given intervals.
	 * 
	 * @param elements the set of intervals
	 */
	public NonRedundantPowersetOfInterval(SortedSet<Interval> elements) {
		super(elements, Interval.BOTTOM);
	}

	/**
	 * This specific Egli-Milner connector follows this definition:<br>
	 * given two subsets S<sub>1</sub> and S<sub>2</sub> of a domain of a
	 * lattice:
	 * <p>
	 * S<sub>1</sub> +<sub>EM</sub> S<sub>2</sub> = {s<sub>2</sub> &ni;
	 * S<sub>2</sub> | &exist; s<sub>1</sub> &ni; S<sub>1</sub> : s<sub>1</sub>
	 * &le; s<sub>2</sub>} &cup; {lub(s'<sub>1</sub>, s<sub>2</sub>) |
	 * s'<sub>1</sub> &ni; S<sub>1</sub>, s<sub>2</sub> &ni; S<sub>2</sub>, NOT
	 * &exist; s<sub>1</sub> &ni; S<sub>1</sub> : s<sub>1</sub> &le;
	 * s<sub>2</sub>}
	 * </p>
	 * s'<sub>1</sub> can be chosen randomly but in this case is chosen to be
	 * the closest interval to s<sub>2</sub> (closest based on
	 * {@link #middlePoint(Interval) middle point}).
	 */
	@Override
	protected NonRedundantPowersetOfInterval EgliMilnerConnector(NonRedundantPowersetOfInterval other)
			throws SemanticException {
		SortedSet<Interval> newElementsSet = new TreeSet<>();
		SortedSet<Interval> notCoverSet = new TreeSet<>();

		// first side of the union
		for (Interval s2 : other.elementsSet) {
			boolean existsLower = false;
			for (Interval s1 : elementsSet)
				if (s1.lessOrEqual(s2)) {
					existsLower = true;
					break;
				}
			if (existsLower)
				newElementsSet.add(s2);
			else
				notCoverSet.add(s2);
		}

		// second side of the union
		for (Interval s2 : notCoverSet) {
			MathNumber middlePoint = middlePoint(s2);
			MathNumber closestValue = middlePoint;
			MathNumber closestDiff = closestValue.subtract(middlePoint).abs();
			Interval closest = Interval.TOP;
			for (Interval s1 : elementsSet) {
				if (closestValue.compareTo(middlePoint) == 0) {
					closest = s1;
					closestValue = middlePoint(s1);
					closestDiff = closestValue.subtract(middlePoint).abs();
				} else {
					MathNumber s1Diff = middlePoint(s1).subtract(middlePoint).abs();
					if (s1Diff.compareTo(closestDiff) < 0) {
						closest = s1;
						closestValue = middlePoint(s1);
						closestDiff = closestValue.subtract(middlePoint).abs();
					}
				}
			}
			newElementsSet.add(s2.lub(closest));
		}
		return new NonRedundantPowersetOfInterval(newElementsSet).removeRedundancy().removeOverlapping();
	}

	/**
	 * Yields the middle point of an {@link Interval}. If both extremes are
	 * non-infinite the middle point is the sum of the two divided by two. If
	 * only one of the two extreme is infinite the middle point is said to be
	 * the non-infinite extreme. If both the extremes are infinite the middle
	 * point is said to be 0.
	 * 
	 * @param interval the interval to calculate the middle point of
	 * 
	 * @return the middle point of the interval
	 */
	public MathNumber middlePoint(Interval interval) {
		if (interval.interval.isFinite())
			return interval.interval.getLow().add(interval.interval.getHigh()).divide(new MathNumber(2));
		else if (interval.interval.getHigh().isFinite() && !interval.interval.getLow().isFinite())
			return interval.interval.getHigh();
		else if (!interval.interval.getHigh().isFinite() && interval.interval.getLow().isFinite())
			return interval.interval.getLow().subtract(MathNumber.ONE);
		// both infinite
		return MathNumber.ZERO;
	}

	@Override
	public NonRedundantPowersetOfInterval top() {
		SortedSet<Interval> topSet = new TreeSet<>();
		topSet.add(Interval.TOP);
		return new NonRedundantPowersetOfInterval(topSet);
	}

	@Override
	public NonRedundantPowersetOfInterval bottom() {
		return new NonRedundantPowersetOfInterval();
	}

	@Override
	public ValueEnvironment<NonRedundantPowersetOfInterval> assumeBinaryExpression(
			ValueEnvironment<NonRedundantPowersetOfInterval> environment, BinaryOperator operator, ValueExpression left,
<<<<<<< HEAD
			ValueExpression right, ProgramPoint pp) throws SemanticException {
=======
			ValueExpression right, ProgramPoint src, ProgramPoint dest) throws SemanticException {

>>>>>>> 34a29b38
		Identifier id;
		NonRedundantPowersetOfInterval eval;
		boolean rightIsExpr;
		if (left instanceof Identifier) {
			eval = eval(right, environment, src);
			id = (Identifier) left;
			rightIsExpr = true;
		} else if (right instanceof Identifier) {
			eval = eval(left, environment, src);
			id = (Identifier) right;
			rightIsExpr = false;
		} else
			return environment;

		if (eval.isBottom())
			return environment.bottom();

		SortedSet<Interval> newSet = new TreeSet<>();
		NonRedundantPowersetOfInterval starting = environment.getState(id);

		for (Interval startingInterval : starting.elementsSet) {
			for (Interval interval : eval.elementsSet) {
				boolean lowIsMinusInfinity = interval.interval.lowIsMinusInfinity();
				Interval low_inf = new Interval(interval.interval.getLow(), MathNumber.PLUS_INFINITY);
				Interval lowp1_inf = new Interval(interval.interval.getLow().add(MathNumber.ONE),
						MathNumber.PLUS_INFINITY);
				Interval inf_high = new Interval(MathNumber.MINUS_INFINITY, interval.interval.getHigh());
				Interval inf_highm1 = new Interval(MathNumber.MINUS_INFINITY,
						interval.interval.getHigh().subtract(MathNumber.ONE));

				if (operator == ComparisonEq.INSTANCE) {
					newSet.add(interval);
				} else if (operator == ComparisonGe.INSTANCE) {
					if (rightIsExpr) {
						if (lowIsMinusInfinity)
							newSet.add(startingInterval);
						else
							newSet.add(startingInterval.glb(low_inf));
					} else
						newSet.add(startingInterval.glb(inf_high));
				} else if (operator == ComparisonGt.INSTANCE) {
					if (rightIsExpr)
						newSet.add(startingInterval.glb(lowp1_inf));
					else
						newSet.add(lowIsMinusInfinity ? interval : startingInterval.glb(inf_highm1));
				} else if (operator == ComparisonLe.INSTANCE) {
					if (rightIsExpr)
						newSet.add(startingInterval.glb(inf_high));
					else if (lowIsMinusInfinity)
						newSet.add(startingInterval);
					else
						newSet.add(startingInterval.glb(low_inf));
				} else if (operator == ComparisonLt.INSTANCE) {
					if (rightIsExpr)
						newSet.add(lowIsMinusInfinity ? interval : startingInterval.glb(inf_highm1));
					else if (lowIsMinusInfinity)
						newSet.add(startingInterval);
					else
						newSet.add(startingInterval.glb(lowp1_inf));
				} else
					newSet.add(startingInterval);
			}
		}
		NonRedundantPowersetOfInterval intervals = new NonRedundantPowersetOfInterval(newSet).removeRedundancy()
				.removeOverlapping();
		environment = environment.putState(id, intervals);
		return environment;
	}

	@Override
	public int hashCode() {
		final int prime = 31;
		int result = 1;
		result = prime * result + ((elementsSet == null) ? 0 : elementsSet.hashCode());
		result = prime * result + ((valueDomain == null) ? 0 : valueDomain.hashCode());
		return result;
	}

	@Override
	public boolean equals(Object obj) {
		if (this == obj)
			return true;
		if (obj == null)
			return false;
		if (getClass() != obj.getClass())
			return false;
		NonRedundantPowersetOfInterval other = (NonRedundantPowersetOfInterval) obj;
		if (elementsSet == null) {
			if (other.elementsSet != null)
				return false;
		} else if (!elementsSet.equals(other.elementsSet))
			return false;
		if (valueDomain == null) {
			if (other.valueDomain != null)
				return false;
		} else if (!valueDomain.equals(other.valueDomain))
			return false;
		return true;
	}

	@Override
	protected NonRedundantPowersetOfInterval mk(SortedSet<Interval> elements) {
		return new NonRedundantPowersetOfInterval(elements);
	}

}<|MERGE_RESOLUTION|>--- conflicted
+++ resolved
@@ -143,12 +143,7 @@
 	@Override
 	public ValueEnvironment<NonRedundantPowersetOfInterval> assumeBinaryExpression(
 			ValueEnvironment<NonRedundantPowersetOfInterval> environment, BinaryOperator operator, ValueExpression left,
-<<<<<<< HEAD
-			ValueExpression right, ProgramPoint pp) throws SemanticException {
-=======
 			ValueExpression right, ProgramPoint src, ProgramPoint dest) throws SemanticException {
-
->>>>>>> 34a29b38
 		Identifier id;
 		NonRedundantPowersetOfInterval eval;
 		boolean rightIsExpr;
