package it.unive.lisa.analysis.heap.pointbased;

import it.unive.lisa.analysis.ScopeToken;
import it.unive.lisa.analysis.SemanticException;
import it.unive.lisa.analysis.nonrelational.heap.HeapEnvironment;
<<<<<<< HEAD
import it.unive.lisa.analysis.representation.DomainRepresentation;
import it.unive.lisa.program.annotations.Annotation;
import it.unive.lisa.program.cfg.CodeLocation;
import it.unive.lisa.program.cfg.ProgramPoint;
import it.unive.lisa.symbolic.SymbolicExpression;
import it.unive.lisa.symbolic.heap.AccessChild;
import it.unive.lisa.symbolic.heap.HeapDereference;
import it.unive.lisa.symbolic.heap.HeapExpression;
import it.unive.lisa.symbolic.heap.HeapReference;
import it.unive.lisa.symbolic.heap.MemoryAllocation;
import it.unive.lisa.symbolic.value.HeapLocation;
=======
>>>>>>> 1f05cbea
import it.unive.lisa.symbolic.value.Identifier;
import java.util.Collections;
import java.util.List;
import java.util.function.Predicate;

/**
 * A field-insensitive program point-based {@link AllocationSiteBasedAnalysis}.
 * The implementation follows X. Rival and K. Yi, "Introduction to Static
 * Analysis An Abstract Interpretation Perspective", Section 8.3.4
 * 
 * @author <a href="mailto:vincenzo.arceri@unive.it">Vincenzo Arceri</a>
 * 
 * @see <a href=
 *          "https://mitpress.mit.edu/books/introduction-static-analysis">https://mitpress.mit.edu/books/introduction-static-analysis</a>
 */
public class PointBasedHeap extends AllocationSiteBasedAnalysis<PointBasedHeap> {

	/**
	 * Builds a new instance of field-insensitive point-based heap.
	 */
	public PointBasedHeap() {
		this(new HeapEnvironment<>(new AllocationSites()));
	}

	/**
	 * Builds a new instance of field-insensitive point-based heap from its heap
	 * environment.
	 * 
	 * @param heapEnv the heap environment that this instance tracks
	 */
	public PointBasedHeap(
			HeapEnvironment<AllocationSites> heapEnv) {
		this(heapEnv, Collections.emptyList());
	}

	/**
	 * Builds a new instance of field-insensitive point-based heap from its heap
	 * environment.
	 * 
	 * @param heapEnv      the heap environment that this instance tracks
	 * @param replacements the heap replacements of this instance
	 */
	public PointBasedHeap(
			HeapEnvironment<AllocationSites> heapEnv,
			List<HeapReplacement> replacements) {
		super(heapEnv, replacements.isEmpty() ? Collections.emptyList() : replacements);
	}

	@Override
	protected PointBasedHeap mk(
			HeapEnvironment<AllocationSites> heapEnv,
			List<HeapReplacement> replacements) {
		return new PointBasedHeap(heapEnv, replacements);
	}

	@Override
	public PointBasedHeap top() {
		return new PointBasedHeap(heapEnv.top());
	}

	@Override
	public PointBasedHeap bottom() {
		return new PointBasedHeap(heapEnv.bottom());
	}

	@Override
	public List<HeapReplacement> getSubstitution() {
		return replacements;
	}

	@Override
	public PointBasedHeap lubAux(
			PointBasedHeap other)
			throws SemanticException {
		return new PointBasedHeap(heapEnv.lub(other.heapEnv));
	}

	@Override
	public PointBasedHeap glbAux(
			PointBasedHeap other)
			throws SemanticException {
		return new PointBasedHeap(heapEnv.glb(other.heapEnv));
	}

	@Override
	public boolean lessOrEqualAux(
			PointBasedHeap other)
			throws SemanticException {
		return heapEnv.lessOrEqual(other.heapEnv);
	}

	@Override
	public PointBasedHeap popScope(
			ScopeToken scope)
			throws SemanticException {
		return new PointBasedHeap(heapEnv.popScope(scope));
	}

	@Override
	public PointBasedHeap pushScope(
			ScopeToken scope)
			throws SemanticException {
		return new PointBasedHeap(heapEnv.pushScope(scope));
	}

	@Override
	public PointBasedHeap forgetIdentifier(
			Identifier id)
			throws SemanticException {
		return new PointBasedHeap(heapEnv.forgetIdentifier(id));
	}

	@Override
<<<<<<< HEAD
	public PointBasedHeap pushScope(ScopeToken scope) throws SemanticException {
		return from(new PointBasedHeap(heapEnv.pushScope(scope)));
	}

	/**
	 * A {@link it.unive.lisa.analysis.heap.BaseHeapDomain.Rewriter} for the
	 * {@link PointBasedHeap} domain.
	 * 
	 * @author <a href="mailto:luca.negrini@unive.it">Luca Negrini</a>
	 */
	public class Rewriter extends BaseHeapDomain.Rewriter {

		/*
		 * note that all the cases where we are adding a plain expression to the
		 * result set in these methods is because it could have been already
		 * rewritten by other rewrite methods to an allocation site
		 */

		@Override
		public ExpressionSet<ValueExpression> visit(AccessChild expression, ExpressionSet<ValueExpression> receiver,
				ExpressionSet<ValueExpression> child, Object... params) throws SemanticException {
			Set<ValueExpression> result = new HashSet<>();
			for (ValueExpression rec : receiver)
				if (rec instanceof MemoryPointer) {
					MemoryPointer pid = (MemoryPointer) rec;
					AllocationSite site = (AllocationSite) pid.getReferencedLocation();
					AllocationSite e;
					if (site instanceof StackAllocationSite)
						e = new StackAllocationSite(
								expression.getStaticType(),
								site.getLocationName(),
								true,
								expression.getCodeLocation());
					else
						e = new HeapAllocationSite(
								expression.getStaticType(),
								site.getLocationName(),
								true,
								expression.getCodeLocation());

					// propagates the annotations of the child value expression
					// to the newly created allocation site
					for (ValueExpression f : child)
						if (f instanceof Identifier)
							for (Annotation ann : e.getAnnotations())
								e.addAnnotation(ann);

					Set<Type> types = new HashSet<>();
					if (expression.hasRuntimeTypes())
						types.addAll(expression.getRuntimeTypes(null));

					if (rec.hasRuntimeTypes())
						types.addAll(rec.getRuntimeTypes(null));

					if (!types.isEmpty())
						e.setRuntimeTypes(types);

					result.add(e);
				} else if (rec instanceof AllocationSite) {
					Set<Type> types = new HashSet<>();
					if (expression.hasRuntimeTypes())
						types.addAll(expression.getRuntimeTypes(null));

					if (rec.hasRuntimeTypes())
						types.addAll(rec.getRuntimeTypes(null));

					if (!types.isEmpty())
						rec.setRuntimeTypes(types);

					result.add(rec);
				}

			return new ExpressionSet<>(result);
		}

		@Override
		public ExpressionSet<ValueExpression> visit(MemoryAllocation expression, Object... params)
				throws SemanticException {
			AllocationSite id;
			if (expression.isStackAllocation()) {
				id = new StackAllocationSite(
						expression.getStaticType(),
						expression.getCodeLocation().getCodeLocation(),
						true,
						expression.getCodeLocation());
			} else {
				id = new HeapAllocationSite(
						expression.getStaticType(),
						expression.getCodeLocation().getCodeLocation(),
						true,
						expression.getCodeLocation());
			}

			// propagates the annotations of expression
			// to the newly created allocation site
			for (Annotation ann : expression.getAnnotations())
				id.getAnnotations().addAnnotation(ann);

			if (expression.hasRuntimeTypes())
				id.setRuntimeTypes(expression.getRuntimeTypes(null));
			return new ExpressionSet<>(id);
		}

		@Override
		public ExpressionSet<ValueExpression> visit(HeapReference expression, ExpressionSet<ValueExpression> arg,
				Object... params)
				throws SemanticException {
			Set<ValueExpression> result = new HashSet<>();

			for (ValueExpression loc : arg)
				if (loc instanceof AllocationSite) {
					AllocationSite allocSite = (AllocationSite) loc;
					MemoryPointer e = new MemoryPointer(
							new ReferenceType(allocSite.getStaticType()),
							allocSite,
							allocSite.getCodeLocation());
					if (expression.hasRuntimeTypes())
						e.setRuntimeTypes(expression.getRuntimeTypes(null));

					// propagates the annotations of the allocation site
					// to the newly created memory pointer
					for (Annotation ann : allocSite.getAnnotations())
						e.addAnnotation(ann);

					result.add(e);
				} else
					result.add(loc);
			return new ExpressionSet<>(result);
		}

		@Override
		public ExpressionSet<ValueExpression> visit(HeapDereference expression, ExpressionSet<ValueExpression> arg,
				Object... params)
				throws SemanticException {
			Set<ValueExpression> result = new HashSet<>();

			for (ValueExpression ref : arg)
				if (ref instanceof MemoryPointer)
					result.add(((MemoryPointer) ref).getReferencedLocation());
				else if (ref instanceof Identifier) {
					// this could be aliasing!
					Identifier id = (Identifier) ref;
					if (heapEnv.getKeys().contains(id))
						result.addAll(resolveIdentifier(id));
					else if (id instanceof Variable) {
						// this is a variable from the program that we know
						// nothing about
						CodeLocation loc = expression.getCodeLocation();
						AllocationSite site;
						if (id.getStaticType().isPointerType())
							site = new HeapAllocationSite(id.getStaticType(), "unknown@" + id.getName(), true, loc);
						else if (id.getStaticType().isInMemoryType() || id.getStaticType().isUntyped())
							site = new StackAllocationSite(id.getStaticType(), "unknown@" + id.getName(), true, loc);
						else
							throw new SemanticException("The type " + id.getStaticType()
									+ " cannot be allocated by point-based heap domains");

						// propagates the annotations of the variable
						// to the newly created allocation site
						for (Annotation ann : id.getAnnotations())
							site.addAnnotation(ann);

						result.add(site);
					}
				} else
					result.add(ref);

			return new ExpressionSet<>(result);
		}

		@Override
		public ExpressionSet<ValueExpression> visit(Identifier expression, Object... params)
				throws SemanticException {
			if (!(expression instanceof MemoryPointer) && heapEnv.getKeys().contains(expression))
				return new ExpressionSet<>(resolveIdentifier(expression));

			return new ExpressionSet<>(expression);
		}

		private Set<ValueExpression> resolveIdentifier(Identifier v) {
			Set<ValueExpression> result = new HashSet<>();
			for (AllocationSite site : heapEnv.getState(v)) {
				MemoryPointer e = new MemoryPointer(
						new ReferenceType(site.getStaticType()),
						site,
						site.getCodeLocation());
				if (v.hasRuntimeTypes())
					e.setRuntimeTypes(v.getRuntimeTypes(null));
				result.add(e);
			}

			return result;
		}

		@Override
		public ExpressionSet<ValueExpression> visit(PushAny expression, Object... params)
				throws SemanticException {
			if (expression.getStaticType().isPointerType()) {
				Type inner = expression.getStaticType().asPointerType().getInnerType();
				CodeLocation loc = expression.getCodeLocation();
				HeapAllocationSite site = new HeapAllocationSite(inner, "unknown@" + loc.getCodeLocation(), false, loc);
				return new ExpressionSet<>(new MemoryPointer(expression.getStaticType(), site, loc));
			} else if (expression.getStaticType().isInMemoryType()) {
				Type type = expression.getStaticType();
				CodeLocation loc = expression.getCodeLocation();
				StackAllocationSite site = new StackAllocationSite(type, "unknown@" + loc.getCodeLocation(), false,
						loc);
				return new ExpressionSet<>(new MemoryPointer(expression.getStaticType(), site, loc));
			}
			return new ExpressionSet<>(expression);
		}
=======
	public PointBasedHeap forgetIdentifiersIf(
			Predicate<Identifier> test)
			throws SemanticException {
		return new PointBasedHeap(heapEnv.forgetIdentifiersIf(test));
>>>>>>> 1f05cbea
	}
}<|MERGE_RESOLUTION|>--- conflicted
+++ resolved
@@ -3,20 +3,6 @@
 import it.unive.lisa.analysis.ScopeToken;
 import it.unive.lisa.analysis.SemanticException;
 import it.unive.lisa.analysis.nonrelational.heap.HeapEnvironment;
-<<<<<<< HEAD
-import it.unive.lisa.analysis.representation.DomainRepresentation;
-import it.unive.lisa.program.annotations.Annotation;
-import it.unive.lisa.program.cfg.CodeLocation;
-import it.unive.lisa.program.cfg.ProgramPoint;
-import it.unive.lisa.symbolic.SymbolicExpression;
-import it.unive.lisa.symbolic.heap.AccessChild;
-import it.unive.lisa.symbolic.heap.HeapDereference;
-import it.unive.lisa.symbolic.heap.HeapExpression;
-import it.unive.lisa.symbolic.heap.HeapReference;
-import it.unive.lisa.symbolic.heap.MemoryAllocation;
-import it.unive.lisa.symbolic.value.HeapLocation;
-=======
->>>>>>> 1f05cbea
 import it.unive.lisa.symbolic.value.Identifier;
 import java.util.Collections;
 import java.util.List;
@@ -130,223 +116,9 @@
 	}
 
 	@Override
-<<<<<<< HEAD
-	public PointBasedHeap pushScope(ScopeToken scope) throws SemanticException {
-		return from(new PointBasedHeap(heapEnv.pushScope(scope)));
-	}
-
-	/**
-	 * A {@link it.unive.lisa.analysis.heap.BaseHeapDomain.Rewriter} for the
-	 * {@link PointBasedHeap} domain.
-	 * 
-	 * @author <a href="mailto:luca.negrini@unive.it">Luca Negrini</a>
-	 */
-	public class Rewriter extends BaseHeapDomain.Rewriter {
-
-		/*
-		 * note that all the cases where we are adding a plain expression to the
-		 * result set in these methods is because it could have been already
-		 * rewritten by other rewrite methods to an allocation site
-		 */
-
-		@Override
-		public ExpressionSet<ValueExpression> visit(AccessChild expression, ExpressionSet<ValueExpression> receiver,
-				ExpressionSet<ValueExpression> child, Object... params) throws SemanticException {
-			Set<ValueExpression> result = new HashSet<>();
-			for (ValueExpression rec : receiver)
-				if (rec instanceof MemoryPointer) {
-					MemoryPointer pid = (MemoryPointer) rec;
-					AllocationSite site = (AllocationSite) pid.getReferencedLocation();
-					AllocationSite e;
-					if (site instanceof StackAllocationSite)
-						e = new StackAllocationSite(
-								expression.getStaticType(),
-								site.getLocationName(),
-								true,
-								expression.getCodeLocation());
-					else
-						e = new HeapAllocationSite(
-								expression.getStaticType(),
-								site.getLocationName(),
-								true,
-								expression.getCodeLocation());
-
-					// propagates the annotations of the child value expression
-					// to the newly created allocation site
-					for (ValueExpression f : child)
-						if (f instanceof Identifier)
-							for (Annotation ann : e.getAnnotations())
-								e.addAnnotation(ann);
-
-					Set<Type> types = new HashSet<>();
-					if (expression.hasRuntimeTypes())
-						types.addAll(expression.getRuntimeTypes(null));
-
-					if (rec.hasRuntimeTypes())
-						types.addAll(rec.getRuntimeTypes(null));
-
-					if (!types.isEmpty())
-						e.setRuntimeTypes(types);
-
-					result.add(e);
-				} else if (rec instanceof AllocationSite) {
-					Set<Type> types = new HashSet<>();
-					if (expression.hasRuntimeTypes())
-						types.addAll(expression.getRuntimeTypes(null));
-
-					if (rec.hasRuntimeTypes())
-						types.addAll(rec.getRuntimeTypes(null));
-
-					if (!types.isEmpty())
-						rec.setRuntimeTypes(types);
-
-					result.add(rec);
-				}
-
-			return new ExpressionSet<>(result);
-		}
-
-		@Override
-		public ExpressionSet<ValueExpression> visit(MemoryAllocation expression, Object... params)
-				throws SemanticException {
-			AllocationSite id;
-			if (expression.isStackAllocation()) {
-				id = new StackAllocationSite(
-						expression.getStaticType(),
-						expression.getCodeLocation().getCodeLocation(),
-						true,
-						expression.getCodeLocation());
-			} else {
-				id = new HeapAllocationSite(
-						expression.getStaticType(),
-						expression.getCodeLocation().getCodeLocation(),
-						true,
-						expression.getCodeLocation());
-			}
-
-			// propagates the annotations of expression
-			// to the newly created allocation site
-			for (Annotation ann : expression.getAnnotations())
-				id.getAnnotations().addAnnotation(ann);
-
-			if (expression.hasRuntimeTypes())
-				id.setRuntimeTypes(expression.getRuntimeTypes(null));
-			return new ExpressionSet<>(id);
-		}
-
-		@Override
-		public ExpressionSet<ValueExpression> visit(HeapReference expression, ExpressionSet<ValueExpression> arg,
-				Object... params)
-				throws SemanticException {
-			Set<ValueExpression> result = new HashSet<>();
-
-			for (ValueExpression loc : arg)
-				if (loc instanceof AllocationSite) {
-					AllocationSite allocSite = (AllocationSite) loc;
-					MemoryPointer e = new MemoryPointer(
-							new ReferenceType(allocSite.getStaticType()),
-							allocSite,
-							allocSite.getCodeLocation());
-					if (expression.hasRuntimeTypes())
-						e.setRuntimeTypes(expression.getRuntimeTypes(null));
-
-					// propagates the annotations of the allocation site
-					// to the newly created memory pointer
-					for (Annotation ann : allocSite.getAnnotations())
-						e.addAnnotation(ann);
-
-					result.add(e);
-				} else
-					result.add(loc);
-			return new ExpressionSet<>(result);
-		}
-
-		@Override
-		public ExpressionSet<ValueExpression> visit(HeapDereference expression, ExpressionSet<ValueExpression> arg,
-				Object... params)
-				throws SemanticException {
-			Set<ValueExpression> result = new HashSet<>();
-
-			for (ValueExpression ref : arg)
-				if (ref instanceof MemoryPointer)
-					result.add(((MemoryPointer) ref).getReferencedLocation());
-				else if (ref instanceof Identifier) {
-					// this could be aliasing!
-					Identifier id = (Identifier) ref;
-					if (heapEnv.getKeys().contains(id))
-						result.addAll(resolveIdentifier(id));
-					else if (id instanceof Variable) {
-						// this is a variable from the program that we know
-						// nothing about
-						CodeLocation loc = expression.getCodeLocation();
-						AllocationSite site;
-						if (id.getStaticType().isPointerType())
-							site = new HeapAllocationSite(id.getStaticType(), "unknown@" + id.getName(), true, loc);
-						else if (id.getStaticType().isInMemoryType() || id.getStaticType().isUntyped())
-							site = new StackAllocationSite(id.getStaticType(), "unknown@" + id.getName(), true, loc);
-						else
-							throw new SemanticException("The type " + id.getStaticType()
-									+ " cannot be allocated by point-based heap domains");
-
-						// propagates the annotations of the variable
-						// to the newly created allocation site
-						for (Annotation ann : id.getAnnotations())
-							site.addAnnotation(ann);
-
-						result.add(site);
-					}
-				} else
-					result.add(ref);
-
-			return new ExpressionSet<>(result);
-		}
-
-		@Override
-		public ExpressionSet<ValueExpression> visit(Identifier expression, Object... params)
-				throws SemanticException {
-			if (!(expression instanceof MemoryPointer) && heapEnv.getKeys().contains(expression))
-				return new ExpressionSet<>(resolveIdentifier(expression));
-
-			return new ExpressionSet<>(expression);
-		}
-
-		private Set<ValueExpression> resolveIdentifier(Identifier v) {
-			Set<ValueExpression> result = new HashSet<>();
-			for (AllocationSite site : heapEnv.getState(v)) {
-				MemoryPointer e = new MemoryPointer(
-						new ReferenceType(site.getStaticType()),
-						site,
-						site.getCodeLocation());
-				if (v.hasRuntimeTypes())
-					e.setRuntimeTypes(v.getRuntimeTypes(null));
-				result.add(e);
-			}
-
-			return result;
-		}
-
-		@Override
-		public ExpressionSet<ValueExpression> visit(PushAny expression, Object... params)
-				throws SemanticException {
-			if (expression.getStaticType().isPointerType()) {
-				Type inner = expression.getStaticType().asPointerType().getInnerType();
-				CodeLocation loc = expression.getCodeLocation();
-				HeapAllocationSite site = new HeapAllocationSite(inner, "unknown@" + loc.getCodeLocation(), false, loc);
-				return new ExpressionSet<>(new MemoryPointer(expression.getStaticType(), site, loc));
-			} else if (expression.getStaticType().isInMemoryType()) {
-				Type type = expression.getStaticType();
-				CodeLocation loc = expression.getCodeLocation();
-				StackAllocationSite site = new StackAllocationSite(type, "unknown@" + loc.getCodeLocation(), false,
-						loc);
-				return new ExpressionSet<>(new MemoryPointer(expression.getStaticType(), site, loc));
-			}
-			return new ExpressionSet<>(expression);
-		}
-=======
 	public PointBasedHeap forgetIdentifiersIf(
 			Predicate<Identifier> test)
 			throws SemanticException {
 		return new PointBasedHeap(heapEnv.forgetIdentifiersIf(test));
->>>>>>> 1f05cbea
 	}
 }