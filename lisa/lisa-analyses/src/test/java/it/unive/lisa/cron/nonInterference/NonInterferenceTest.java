package it.unive.lisa.cron.nonInterference;

import it.unive.lisa.AnalysisSetupException;
import it.unive.lisa.AnalysisTestExecutor;
<<<<<<< HEAD
import it.unive.lisa.CronConfiguration;
import it.unive.lisa.analysis.AnalysisState;
import it.unive.lisa.analysis.AnalyzedCFG;
=======
import it.unive.lisa.LiSAConfiguration;
import it.unive.lisa.analysis.CFGWithAnalysisResults;
>>>>>>> 34a29b38
import it.unive.lisa.analysis.SemanticException;
import it.unive.lisa.analysis.SimpleAbstractState;
import it.unive.lisa.analysis.heap.MonolithicHeap;
import it.unive.lisa.analysis.nonInterference.NonInterference;
import it.unive.lisa.analysis.nonrelational.inference.InferenceSystem;
import it.unive.lisa.analysis.nonrelational.value.TypeEnvironment;
import it.unive.lisa.analysis.types.InferredTypes;
import it.unive.lisa.checks.semantic.CheckToolWithAnalysisResults;
import it.unive.lisa.checks.semantic.SemanticCheck;
import it.unive.lisa.interprocedural.ContextBasedAnalysis;
import it.unive.lisa.interprocedural.RecursionFreeToken;
import it.unive.lisa.interprocedural.callgraph.RTACallGraph;
import it.unive.lisa.program.cfg.CFG;
import it.unive.lisa.program.cfg.statement.Assignment;
import it.unive.lisa.program.cfg.statement.Statement;
import it.unive.lisa.symbolic.SymbolicExpression;
import it.unive.lisa.symbolic.value.ValueExpression;
import java.util.Collection;
import org.junit.Test;

public class NonInterferenceTest extends AnalysisTestExecutor {

	@Test
	public void testConfidentialityNI() throws AnalysisSetupException {
		SimpleAbstractState<MonolithicHeap, InferenceSystem<NonInterference>,
				TypeEnvironment<InferredTypes>> s = new SimpleAbstractState<>(
						new MonolithicHeap(),
						new InferenceSystem<>(new NonInterference()),
						new TypeEnvironment<>(new InferredTypes()));
		CronConfiguration conf = new CronConfiguration();
		conf.serializeResults = true;
		conf.abstractState = s;
		conf.semanticChecks.add(new NICheck());
		conf.testDir = "non-interference/confidentiality";
		conf.programFile = "program.imp";
		perform(conf);
	}

	@Test
	public void testIntegrityNI() throws AnalysisSetupException {
		CronConfiguration conf = new CronConfiguration();
		conf.serializeResults = true;
		conf.abstractState = new SimpleAbstractState<>(
				new MonolithicHeap(),
				new InferenceSystem<>(new NonInterference()),
				new TypeEnvironment<>(new InferredTypes()));
		conf.semanticChecks.add(new NICheck());
		conf.testDir = "non-interference/integrity";
		conf.programFile = "program.imp";
		perform(conf);
	}

	@Test
	public void testDeclassification() throws AnalysisSetupException {
		CronConfiguration conf = new CronConfiguration();
		conf.serializeResults = true;
		conf.abstractState = new SimpleAbstractState<>(
				new MonolithicHeap(),
				new InferenceSystem<>(new NonInterference()),
				new TypeEnvironment<>(new InferredTypes()));
		conf.callGraph = new RTACallGraph();
		conf.interproceduralAnalysis = new ContextBasedAnalysis<>(RecursionFreeToken.getSingleton());
		conf.semanticChecks.add(new NICheck());
		conf.testDir = "non-interference/interproc";
		conf.programFile = "program.imp";
		perform(conf);
	}

	private static class NICheck
			implements SemanticCheck<
					SimpleAbstractState<MonolithicHeap, InferenceSystem<NonInterference>,
							TypeEnvironment<InferredTypes>>,
					MonolithicHeap,
					InferenceSystem<NonInterference>,
					TypeEnvironment<InferredTypes>> {

		@Override
		@SuppressWarnings({ "unchecked" })
		public boolean visit(
				CheckToolWithAnalysisResults<
						SimpleAbstractState<MonolithicHeap, InferenceSystem<NonInterference>,
								TypeEnvironment<InferredTypes>>,
						MonolithicHeap,
						InferenceSystem<NonInterference>,
						TypeEnvironment<InferredTypes>> tool,
				CFG graph, Statement node) {
			if (!(node instanceof Assignment))
				return true;

			Assignment assign = (Assignment) node;
			Collection<?> results = tool.getResultOf(graph);

			for (Object res : results) {
<<<<<<< HEAD
				AnalyzedCFG<?, ?, ?, ?> result = (AnalyzedCFG<?, ?, ?, ?>) res;
				AnalysisState<?, ?, ?, ?> post = result.getAnalysisStateAfter(assign);
				InferenceSystem<NonInterference> state = post.getDomainInstance(InferenceSystem.class);
				AnalysisState<?, ?, ?, ?> postL = result.getAnalysisStateAfter(assign.getLeft());
				InferenceSystem<NonInterference> left = postL.getDomainInstance(InferenceSystem.class);
				AnalysisState<?, ?, ?, ?> postR = result.getAnalysisStateAfter(assign.getRight());
				InferenceSystem<NonInterference> right = postR.getDomainInstance(InferenceSystem.class);

				try {
					for (SymbolicExpression l : postL.rewrite(postL.getComputedExpressions(), assign))
						for (SymbolicExpression r : postR.rewrite(postR.getComputedExpressions(), assign)) {
							NonInterference ll = left.eval((ValueExpression) l, assign.getLeft());
							NonInterference rr = right.eval((ValueExpression) r, assign.getRight());

							if (ll.isLowConfidentiality() && rr.isHighConfidentiality())
								tool.warnOn(assign,
										"This assignment assigns a HIGH confidentiality value to a LOW confidentiality variable, thus violating non-interference");

							if (ll.isLowConfidentiality() && state.getExecutionState().isHighConfidentiality())
								tool.warnOn(assign,
										"This assignment, located in a HIGH confidentiality block, assigns a LOW confidentiality variable, thus violating non-interference");

							if (ll.isHighIntegrity() && rr.isLowIntegrity())
								tool.warnOn(assign,
										"This assignment assigns a LOW integrity value to a HIGH integrity variable, thus violating non-interference");

							if (ll.isHighIntegrity() && state.getExecutionState().isLowIntegrity())
								tool.warnOn(assign,
										"This assignment, located in a LOW integrity block, assigns a HIGH integrity variable, thus violating non-interference");
						}
				} catch (SemanticException e) {
					e.printStackTrace();
				}

=======
				try {
					CFGWithAnalysisResults<?, ?, ?, ?> result = (CFGWithAnalysisResults<?, ?, ?, ?>) res;
					InferenceSystem<NonInterference> state = result
							.getAnalysisStateAfter(assign).getDomainInstance(InferenceSystem.class);
					InferenceSystem<NonInterference> left = result
							.getAnalysisStateAfter(assign.getLeft()).getDomainInstance(InferenceSystem.class);
					InferenceSystem<NonInterference> right = result
							.getAnalysisStateAfter(assign.getRight()).getDomainInstance(InferenceSystem.class);

					if (left.getInferredValue().isLowConfidentiality()
							&& right.getInferredValue().isHighConfidentiality())
						tool.warnOn(assign,
								"This assignment assigns a HIGH confidentiality value to a LOW confidentiality variable, thus violating non-interference");

					if (left.getInferredValue().isLowConfidentiality()
							&& state.getExecutionState().isHighConfidentiality())
						tool.warnOn(assign,
								"This assignment, located in a HIGH confidentiality block, assigns a LOW confidentiality variable, thus violating non-interference");

					if (left.getInferredValue().isHighIntegrity() && right.getInferredValue().isLowIntegrity())
						tool.warnOn(assign,
								"This assignment assigns a LOW integrity value to a HIGH integrity variable, thus violating non-interference");

					if (left.getInferredValue().isHighIntegrity() && state.getExecutionState().isLowIntegrity())
						tool.warnOn(assign,
								"This assignment, located in a LOW integrity block, assigns a HIGH integrity variable, thus violating non-interference");
				} catch (SemanticException e) {
					throw new RuntimeException(e);
				}
>>>>>>> 34a29b38
			}
			return true;
		}
	}
}<|MERGE_RESOLUTION|>--- conflicted
+++ resolved
@@ -2,14 +2,9 @@
 
 import it.unive.lisa.AnalysisSetupException;
 import it.unive.lisa.AnalysisTestExecutor;
-<<<<<<< HEAD
 import it.unive.lisa.CronConfiguration;
 import it.unive.lisa.analysis.AnalysisState;
 import it.unive.lisa.analysis.AnalyzedCFG;
-=======
-import it.unive.lisa.LiSAConfiguration;
-import it.unive.lisa.analysis.CFGWithAnalysisResults;
->>>>>>> 34a29b38
 import it.unive.lisa.analysis.SemanticException;
 import it.unive.lisa.analysis.SimpleAbstractState;
 import it.unive.lisa.analysis.heap.MonolithicHeap;
@@ -102,17 +97,16 @@
 			Assignment assign = (Assignment) node;
 			Collection<?> results = tool.getResultOf(graph);
 
-			for (Object res : results) {
-<<<<<<< HEAD
-				AnalyzedCFG<?, ?, ?, ?> result = (AnalyzedCFG<?, ?, ?, ?>) res;
-				AnalysisState<?, ?, ?, ?> post = result.getAnalysisStateAfter(assign);
-				InferenceSystem<NonInterference> state = post.getDomainInstance(InferenceSystem.class);
-				AnalysisState<?, ?, ?, ?> postL = result.getAnalysisStateAfter(assign.getLeft());
-				InferenceSystem<NonInterference> left = postL.getDomainInstance(InferenceSystem.class);
-				AnalysisState<?, ?, ?, ?> postR = result.getAnalysisStateAfter(assign.getRight());
-				InferenceSystem<NonInterference> right = postR.getDomainInstance(InferenceSystem.class);
+			for (Object res : results)
+				try {
+					AnalyzedCFG<?, ?, ?, ?> result = (AnalyzedCFG<?, ?, ?, ?>) res;
+					AnalysisState<?, ?, ?, ?> post = result.getAnalysisStateAfter(assign);
+					InferenceSystem<NonInterference> state = post.getDomainInstance(InferenceSystem.class);
+					AnalysisState<?, ?, ?, ?> postL = result.getAnalysisStateAfter(assign.getLeft());
+					InferenceSystem<NonInterference> left = postL.getDomainInstance(InferenceSystem.class);
+					AnalysisState<?, ?, ?, ?> postR = result.getAnalysisStateAfter(assign.getRight());
+					InferenceSystem<NonInterference> right = postR.getDomainInstance(InferenceSystem.class);
 
-				try {
 					for (SymbolicExpression l : postL.rewrite(postL.getComputedExpressions(), assign))
 						for (SymbolicExpression r : postR.rewrite(postR.getComputedExpressions(), assign)) {
 							NonInterference ll = left.eval((ValueExpression) l, assign.getLeft());
@@ -135,41 +129,9 @@
 										"This assignment, located in a LOW integrity block, assigns a HIGH integrity variable, thus violating non-interference");
 						}
 				} catch (SemanticException e) {
-					e.printStackTrace();
+					throw new RuntimeException(e);
 				}
 
-=======
-				try {
-					CFGWithAnalysisResults<?, ?, ?, ?> result = (CFGWithAnalysisResults<?, ?, ?, ?>) res;
-					InferenceSystem<NonInterference> state = result
-							.getAnalysisStateAfter(assign).getDomainInstance(InferenceSystem.class);
-					InferenceSystem<NonInterference> left = result
-							.getAnalysisStateAfter(assign.getLeft()).getDomainInstance(InferenceSystem.class);
-					InferenceSystem<NonInterference> right = result
-							.getAnalysisStateAfter(assign.getRight()).getDomainInstance(InferenceSystem.class);
-
-					if (left.getInferredValue().isLowConfidentiality()
-							&& right.getInferredValue().isHighConfidentiality())
-						tool.warnOn(assign,
-								"This assignment assigns a HIGH confidentiality value to a LOW confidentiality variable, thus violating non-interference");
-
-					if (left.getInferredValue().isLowConfidentiality()
-							&& state.getExecutionState().isHighConfidentiality())
-						tool.warnOn(assign,
-								"This assignment, located in a HIGH confidentiality block, assigns a LOW confidentiality variable, thus violating non-interference");
-
-					if (left.getInferredValue().isHighIntegrity() && right.getInferredValue().isLowIntegrity())
-						tool.warnOn(assign,
-								"This assignment assigns a LOW integrity value to a HIGH integrity variable, thus violating non-interference");
-
-					if (left.getInferredValue().isHighIntegrity() && state.getExecutionState().isLowIntegrity())
-						tool.warnOn(assign,
-								"This assignment, located in a LOW integrity block, assigns a HIGH integrity variable, thus violating non-interference");
-				} catch (SemanticException e) {
-					throw new RuntimeException(e);
-				}
->>>>>>> 34a29b38
-			}
 			return true;
 		}
 	}
