package it.unive.lisa.cron.nonInterference;

import it.unive.lisa.AnalysisSetupException;
import it.unive.lisa.AnalysisTestExecutor;
import it.unive.lisa.LiSAConfiguration;
import it.unive.lisa.analysis.CFGWithAnalysisResults;
import it.unive.lisa.analysis.SimpleAbstractState;
import it.unive.lisa.analysis.heap.MonolithicHeap;
import it.unive.lisa.analysis.nonInterference.NonInterference;
import it.unive.lisa.analysis.nonrelational.inference.InferenceSystem;
import it.unive.lisa.analysis.nonrelational.value.TypeEnvironment;
import it.unive.lisa.analysis.types.InferredTypes;
import it.unive.lisa.checks.semantic.CheckToolWithAnalysisResults;
import it.unive.lisa.checks.semantic.SemanticCheck;
import it.unive.lisa.interprocedural.ContextBasedAnalysis;
import it.unive.lisa.interprocedural.RecursionFreeToken;
import it.unive.lisa.interprocedural.callgraph.RTACallGraph;
import it.unive.lisa.program.CompilationUnit;
import it.unive.lisa.program.Global;
import it.unive.lisa.program.Unit;
import it.unive.lisa.program.cfg.ImplementedCFG;
import it.unive.lisa.program.cfg.edge.Edge;
import it.unive.lisa.program.cfg.statement.Assignment;
import it.unive.lisa.program.cfg.statement.Statement;
import java.util.Collection;
import org.junit.Test;

public class NonInterferenceTest extends AnalysisTestExecutor {

	@Test
	public void testConfidentialityNI() throws AnalysisSetupException {
		SimpleAbstractState<MonolithicHeap, InferenceSystem<NonInterference>,
				TypeEnvironment<InferredTypes>> s = new SimpleAbstractState<>(
						new MonolithicHeap(),
						new InferenceSystem<>(new NonInterference()),
						new TypeEnvironment<>(new InferredTypes()));
		LiSAConfiguration conf = new LiSAConfiguration().setDumpAnalysis(true)
				.setAbstractState(
						s)
				.addSemanticCheck(new NICheck());
		perform("non-interference/confidentiality", "program.imp", conf);
	}

	@Test
	public void testIntegrityNI() throws AnalysisSetupException {
		LiSAConfiguration conf = new LiSAConfiguration().setDumpAnalysis(true)
				.setAbstractState(
						new SimpleAbstractState<>(
								new MonolithicHeap(),
								new InferenceSystem<>(new NonInterference()),
								new TypeEnvironment<>(new InferredTypes())))
				.addSemanticCheck(new NICheck());
		perform("non-interference/integrity", "program.imp", conf);
	}

	@Test
	public void testDeclassification() throws AnalysisSetupException {
		LiSAConfiguration conf = new LiSAConfiguration().setDumpAnalysis(true)
				.setAbstractState(
						new SimpleAbstractState<>(
								new MonolithicHeap(),
								new InferenceSystem<>(new NonInterference()),
								new TypeEnvironment<>(new InferredTypes())))
				.setCallGraph(new RTACallGraph())
				.setInterproceduralAnalysis(new ContextBasedAnalysis<>(RecursionFreeToken.getSingleton()))
				.addSemanticCheck(new NICheck());
		perform("non-interference/interproc", "program.imp", conf);
	}

	private static class NICheck
			implements SemanticCheck<
					SimpleAbstractState<MonolithicHeap, InferenceSystem<NonInterference>,
							TypeEnvironment<InferredTypes>>,
					MonolithicHeap,
					InferenceSystem<NonInterference>,
					TypeEnvironment<InferredTypes>> {

		@Override
		public void beforeExecution(
				CheckToolWithAnalysisResults<
						SimpleAbstractState<MonolithicHeap, InferenceSystem<NonInterference>,
								TypeEnvironment<InferredTypes>>,
						MonolithicHeap, InferenceSystem<NonInterference>, TypeEnvironment<InferredTypes>> tool) {
		}

		@Override
		public void afterExecution(
				CheckToolWithAnalysisResults<
						SimpleAbstractState<MonolithicHeap, InferenceSystem<NonInterference>,
								TypeEnvironment<InferredTypes>>,
						MonolithicHeap,
						InferenceSystem<NonInterference>, TypeEnvironment<InferredTypes>> tool) {
		}

		@Override
		public boolean visitCompilationUnit(
				CheckToolWithAnalysisResults<
						SimpleAbstractState<MonolithicHeap, InferenceSystem<NonInterference>,
								TypeEnvironment<InferredTypes>>,
						MonolithicHeap,
						InferenceSystem<NonInterference>,
						TypeEnvironment<InferredTypes>> tool,
				CompilationUnit unit) {
			return true;
		}

		@Override
		public void visitGlobal(
				CheckToolWithAnalysisResults<
						SimpleAbstractState<MonolithicHeap, InferenceSystem<NonInterference>,
								TypeEnvironment<InferredTypes>>,
						MonolithicHeap,
						InferenceSystem<NonInterference>,
						TypeEnvironment<InferredTypes>> tool,
				Unit unit, Global global,
				boolean instance) {
		}

		@Override
		public boolean visit(
<<<<<<< HEAD
				CheckToolWithAnalysisResults<SimpleAbstractState<MonolithicHeap, InferenceSystem<NonInterference>>,
						MonolithicHeap, InferenceSystem<NonInterference>> tool,
				ImplementedCFG graph) {
=======
				CheckToolWithAnalysisResults<
						SimpleAbstractState<MonolithicHeap, InferenceSystem<NonInterference>,
								TypeEnvironment<InferredTypes>>,
						MonolithicHeap,
						InferenceSystem<NonInterference>,
						TypeEnvironment<InferredTypes>> tool,
				CFG graph) {
>>>>>>> 12ab2fb8
			return true;
		}

		@Override
		@SuppressWarnings({ "unchecked" })
		public boolean visit(
<<<<<<< HEAD
				CheckToolWithAnalysisResults<SimpleAbstractState<MonolithicHeap, InferenceSystem<NonInterference>>,
						MonolithicHeap, InferenceSystem<NonInterference>> tool,
				ImplementedCFG graph, Statement node) {
=======
				CheckToolWithAnalysisResults<
						SimpleAbstractState<MonolithicHeap, InferenceSystem<NonInterference>,
								TypeEnvironment<InferredTypes>>,
						MonolithicHeap,
						InferenceSystem<NonInterference>,
						TypeEnvironment<InferredTypes>> tool,
				CFG graph, Statement node) {
>>>>>>> 12ab2fb8
			if (!(node instanceof Assignment))
				return true;

			Assignment assign = (Assignment) node;
			Collection<?> results = tool.getResultOf(graph);

			for (Object res : results) {
				CFGWithAnalysisResults<?, ?, ?, ?> result = (CFGWithAnalysisResults<?, ?, ?, ?>) res;
				InferenceSystem<NonInterference> state = result
						.getAnalysisStateAfter(assign).getDomainInstance(InferenceSystem.class);
				InferenceSystem<NonInterference> left = result
						.getAnalysisStateAfter(assign.getLeft()).getDomainInstance(InferenceSystem.class);
				InferenceSystem<NonInterference> right = result
						.getAnalysisStateAfter(assign.getRight()).getDomainInstance(InferenceSystem.class);

				if (left.getInferredValue().isLowConfidentiality() && right.getInferredValue().isHighConfidentiality())
					tool.warnOn(assign,
							"This assignment assigns a HIGH confidentiality value to a LOW confidentiality variable, thus violating non-interference");

				if (left.getInferredValue().isLowConfidentiality() && state.getExecutionState().isHighConfidentiality())
					tool.warnOn(assign,
							"This assignment, located in a HIGH confidentiality block, assigns a LOW confidentiality variable, thus violating non-interference");

				if (left.getInferredValue().isHighIntegrity() && right.getInferredValue().isLowIntegrity())
					tool.warnOn(assign,
							"This assignment assigns a LOW integrity value to a HIGH integrity variable, thus violating non-interference");

				if (left.getInferredValue().isHighIntegrity() && state.getExecutionState().isLowIntegrity())
					tool.warnOn(assign,
							"This assignment, located in a LOW integrity block, assigns a HIGH integrity variable, thus violating non-interference");
			}
			return true;
		}

		@Override
		public boolean visit(
<<<<<<< HEAD
				CheckToolWithAnalysisResults<SimpleAbstractState<MonolithicHeap, InferenceSystem<NonInterference>>,
						MonolithicHeap, InferenceSystem<NonInterference>> tool,
				ImplementedCFG graph, Edge edge) {
=======
				CheckToolWithAnalysisResults<
						SimpleAbstractState<MonolithicHeap, InferenceSystem<NonInterference>,
								TypeEnvironment<InferredTypes>>,
						MonolithicHeap,
						InferenceSystem<NonInterference>,
						TypeEnvironment<InferredTypes>> tool,
				CFG graph, Edge edge) {
>>>>>>> 12ab2fb8
			return true;
		}

	}
}<|MERGE_RESOLUTION|>--- conflicted
+++ resolved
@@ -118,38 +118,26 @@
 
 		@Override
 		public boolean visit(
-<<<<<<< HEAD
-				CheckToolWithAnalysisResults<SimpleAbstractState<MonolithicHeap, InferenceSystem<NonInterference>>,
-						MonolithicHeap, InferenceSystem<NonInterference>> tool,
-				ImplementedCFG graph) {
-=======
 				CheckToolWithAnalysisResults<
 						SimpleAbstractState<MonolithicHeap, InferenceSystem<NonInterference>,
 								TypeEnvironment<InferredTypes>>,
 						MonolithicHeap,
 						InferenceSystem<NonInterference>,
 						TypeEnvironment<InferredTypes>> tool,
-				CFG graph) {
->>>>>>> 12ab2fb8
+						ImplementedCFG graph) {
 			return true;
 		}
 
 		@Override
 		@SuppressWarnings({ "unchecked" })
 		public boolean visit(
-<<<<<<< HEAD
-				CheckToolWithAnalysisResults<SimpleAbstractState<MonolithicHeap, InferenceSystem<NonInterference>>,
-						MonolithicHeap, InferenceSystem<NonInterference>> tool,
-				ImplementedCFG graph, Statement node) {
-=======
 				CheckToolWithAnalysisResults<
 						SimpleAbstractState<MonolithicHeap, InferenceSystem<NonInterference>,
 								TypeEnvironment<InferredTypes>>,
 						MonolithicHeap,
 						InferenceSystem<NonInterference>,
 						TypeEnvironment<InferredTypes>> tool,
-				CFG graph, Statement node) {
->>>>>>> 12ab2fb8
+						ImplementedCFG graph, Statement node) {
 			if (!(node instanceof Assignment))
 				return true;
 
@@ -186,19 +174,13 @@
 
 		@Override
 		public boolean visit(
-<<<<<<< HEAD
-				CheckToolWithAnalysisResults<SimpleAbstractState<MonolithicHeap, InferenceSystem<NonInterference>>,
-						MonolithicHeap, InferenceSystem<NonInterference>> tool,
-				ImplementedCFG graph, Edge edge) {
-=======
 				CheckToolWithAnalysisResults<
 						SimpleAbstractState<MonolithicHeap, InferenceSystem<NonInterference>,
 								TypeEnvironment<InferredTypes>>,
 						MonolithicHeap,
 						InferenceSystem<NonInterference>,
 						TypeEnvironment<InferredTypes>> tool,
-				CFG graph, Edge edge) {
->>>>>>> 12ab2fb8
+						ImplementedCFG graph, Edge edge) {
 			return true;
 		}
 
