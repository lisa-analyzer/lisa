package it.unive.lisa.interprocedural;

import it.unive.lisa.AnalysisExecutionException;
import it.unive.lisa.AnalysisSetupException;
import it.unive.lisa.analysis.AbstractState;
import it.unive.lisa.analysis.AnalysisState;
import it.unive.lisa.analysis.CFGWithAnalysisResults;
import it.unive.lisa.analysis.ScopeToken;
import it.unive.lisa.analysis.SemanticException;
import it.unive.lisa.analysis.StatementStore;
import it.unive.lisa.analysis.heap.HeapDomain;
import it.unive.lisa.analysis.lattices.ExpressionSet;
import it.unive.lisa.analysis.value.TypeDomain;
import it.unive.lisa.analysis.value.ValueDomain;
import it.unive.lisa.logging.IterationLogger;
import it.unive.lisa.logging.TimerLogger;
import it.unive.lisa.program.cfg.ImplementedCFG;
import it.unive.lisa.program.cfg.Parameter;
import it.unive.lisa.program.cfg.statement.Statement;
import it.unive.lisa.program.cfg.statement.call.CFGCall;
import it.unive.lisa.symbolic.SymbolicExpression;
import it.unive.lisa.symbolic.value.Identifier;
import it.unive.lisa.util.collections.workset.FIFOWorkingSet;
import it.unive.lisa.util.collections.workset.VisitOnceWorkingSet;
import it.unive.lisa.util.collections.workset.WorkingSet;
import it.unive.lisa.util.datastructures.graph.algorithms.FixpointException;
import java.util.Collection;
import java.util.Collections;
import java.util.HashSet;
import java.util.Map;
import java.util.Optional;
import org.apache.commons.lang3.tuple.Pair;
import org.apache.logging.log4j.LogManager;
import org.apache.logging.log4j.Logger;

/**
 * A context sensitive interprocedural analysis. The context sensitivity is
 * tuned by the kind of {@link ContextSensitivityToken} used.
 * 
 * @param <A> the abstract state of the analysis
 * @param <H> the heap domain
 * @param <V> the value domain
 * @param <T> the type domain
 */
public class ContextBasedAnalysis<A extends AbstractState<A, H, V, T>,
		H extends HeapDomain<H>,
		V extends ValueDomain<V>,
		T extends TypeDomain<T>> extends CallGraphBasedAnalysis<A, H, V, T> {

	private static final Logger LOG = LogManager.getLogger(ContextBasedAnalysis.class);

	/**
	 * The cache of the fixpoints' results. {@link Map#keySet()} will contain
	 * all the cfgs that have been added. If a key's values's
	 * {@link Optional#isEmpty()} yields true, then the fixpoint for that key
	 * has not be computed yet.
	 */
	private FixpointResults<A, H, V, T> results;

	private ContextSensitivityToken token;

	private final Collection<ImplementedCFG> fixpointTriggers;

	private Class<? extends WorkingSet<Statement>> fixpointWorkingSet;

	private int wideningThreshold;

	/**
	 * Builds the analysis, using {@link SingleScopeToken}s.
	 */
	public ContextBasedAnalysis() {
		this(SingleScopeToken.getSingleton());
	}

	/**
	 * Builds the analysis.
	 *
	 * @param token an instance of the tokens to be used to partition w.r.t.
	 *                  context sensitivity
	 */
	public ContextBasedAnalysis(ContextSensitivityToken token) {
		this.token = token.empty();
		fixpointTriggers = new HashSet<>();
	}

	@Override
	public void fixpoint(
			AnalysisState<A, H, V, T> entryState,
			Class<? extends WorkingSet<Statement>> fixpointWorkingSet,
			int wideningThreshold)
			throws FixpointException {
		this.results = null;
		this.fixpointWorkingSet = fixpointWorkingSet;
		this.wideningThreshold = wideningThreshold;

		if (program.getEntryPoints().isEmpty())
			throw new FixpointException("The program contains no entrypoints");

		TimerLogger.execAction(LOG, "Computing fixpoint over the whole program",
				() -> this.fixpointAux(entryState, fixpointWorkingSet, wideningThreshold));
	}

	private static String ordinal(int i) {
		int n = i % 100;
		if (n == 11 || n == 12 || n == 13 || n % 10 == 0 || n % 10 > 3)
			return i + "th";

		if (n % 10 == 1)
			return i + "st";

		if (n % 10 == 2)
			return i + "nd";

		return i + "rd";
	}

	private void fixpointAux(AnalysisState<A, H, V, T> entryState,
			Class<? extends WorkingSet<Statement>> fixpointWorkingSet,
			int wideningThreshold) throws AnalysisExecutionException {
		int iter = 0;
		do {
			LOG.info("Performing {} fixpoint iteration", ordinal(iter + 1));
			fixpointTriggers.clear();
			for (ImplementedCFG cfg : IterationLogger.iterate(LOG, program.getEntryPoints(), "Processing entrypoints",
					"entries"))
				try {
					CFGResults<A, H, V, T> value = new CFGResults<>(new CFGWithAnalysisResults<>(cfg, entryState));
					AnalysisState<A, H, V, T> entryStateCFG = prepareEntryStateOfEntryPoint(entryState, cfg);
					if (results == null)
						this.results = new FixpointResults<>(value.top());
					results.putResult(cfg, token.empty(),
							cfg.fixpoint(entryStateCFG, this, WorkingSet.of(fixpointWorkingSet), wideningThreshold));
				} catch (SemanticException | AnalysisSetupException e) {
					throw new AnalysisExecutionException("Error while creating the entrystate for " + cfg, e);
				} catch (FixpointException e) {
					throw new AnalysisExecutionException("Error while computing fixpoint for entrypoint " + cfg, e);
				}

			// starting from the callers of the cfgs that needed a lub,
			// find out the complete set of cfgs that might need to be
			// processed again
			VisitOnceWorkingSet<ImplementedCFG> ws = VisitOnceWorkingSet.mk(FIFOWorkingSet.mk());
			fixpointTriggers.forEach(cfg -> callgraph.getCallers(cfg).stream().filter(ImplementedCFG.class::isInstance)
					.map(ImplementedCFG.class::cast).forEach(ws::push));
			while (!ws.isEmpty())
				callgraph.getCallers(ws.pop()).stream().filter(ImplementedCFG.class::isInstance)
						.map(ImplementedCFG.class::cast)
						.forEach(ws::push);

			ws.getSeen().forEach(results::forget);

			iter++;
		} while (!fixpointTriggers.isEmpty());
	}

	@Override
<<<<<<< HEAD
	public Collection<CFGWithAnalysisResults<A, H, V>> getAnalysisResultsOf(ImplementedCFG cfg) {
=======
	public Collection<CFGWithAnalysisResults<A, H, V, T>> getAnalysisResultsOf(CFG cfg) {
>>>>>>> 12ab2fb8
		if (results.contains(cfg))
			return results.getState(cfg).getAll();
		else
			return Collections.emptySet();
	}

<<<<<<< HEAD
	private Pair<AnalysisState<A, H, V>, AnalysisState<A, H, V>> getEntryAndExit(ImplementedCFG cfg)
=======
	private Pair<AnalysisState<A, H, V, T>, AnalysisState<A, H, V, T>> getEntryAndExit(CFG cfg)
>>>>>>> 12ab2fb8
			throws SemanticException {
		if (!results.contains(cfg))
			return null;
		CFGResults<A, H, V, T> cfgresult = results.getState(cfg);
		if (!cfgresult.contains(token))
			return null;
		CFGWithAnalysisResults<A, H, V, T> analysisresult = cfgresult.getState(token);
		return Pair.of(analysisresult.getEntryState(), analysisresult.getExitState());
	}

	@Override
	public AnalysisState<A, H, V, T> getAbstractResultOf(
			CFGCall call,
			AnalysisState<A, H, V, T> entryState,
			ExpressionSet<SymbolicExpression>[] parameters,
			StatementStore<A, H, V, T> expressions)
			throws SemanticException {
		ScopeToken scope = new ScopeToken(call);
		token = token.pushToken(scope);
		AnalysisState<A, H, V, T> result = entryState.bottom();

<<<<<<< HEAD
		for (ImplementedCFG cfg : call.getTargets()) {
			Pair<AnalysisState<A, H, V>, AnalysisState<A, H, V>> states = getEntryAndExit(cfg);
=======
		for (CFG cfg : call.getTargets()) {
			Pair<AnalysisState<A, H, V, T>, AnalysisState<A, H, V, T>> states = getEntryAndExit(cfg);
>>>>>>> 12ab2fb8

			// prepare the state for the call: hide the visible variables
			AnalysisState<A, H, V, T> callState = entryState.pushScope(scope);

			Parameter[] formals = cfg.getDescriptor().getFormals();
			@SuppressWarnings("unchecked")
			ExpressionSet<SymbolicExpression>[] actuals = new ExpressionSet[parameters.length];

			for (int i = 0; i < parameters.length; i++)
				actuals[i] = parameters[i].pushScope(scope);

			Pair<AnalysisState<A, H, V, T>,
					ExpressionSet<SymbolicExpression>[]> prepared = call.getAssigningStrategy().prepare(call, callState,
							this, expressions, formals, actuals);

			AnalysisState<A, H, V, T> exitState;
			if (states != null && prepared.getLeft().lessOrEqual(states.getLeft()))
				// no need to compute the fixpoint: we already have an
				// approximation
				exitState = states.getRight();
			else {
				// compute the result
				CFGWithAnalysisResults<A, H, V, T> fixpointResult = null;
				try {
					fixpointResult = computeFixpoint(cfg, token, prepared.getLeft());
				} catch (FixpointException | AnalysisSetupException e) {
					throw new SemanticException("Exception during the interprocedural analysis", e);
				}

				exitState = fixpointResult.getExitState();
			}

			// store the return value of the call inside the meta variable
			AnalysisState<A, H, V, T> tmp = callState.bottom();
			Identifier meta = (Identifier) call.getMetaVariable().pushScope(scope);
			for (SymbolicExpression ret : exitState.getComputedExpressions())
				tmp = tmp.lub(exitState.assign(meta, ret, call));

			// save the resulting state
			result = result.lub(tmp.popScope(scope));
		}

		token = token.popToken();

		callgraph.registerCall(call);

		return result;
	}

<<<<<<< HEAD
	private CFGWithAnalysisResults<A, H, V> computeFixpoint(ImplementedCFG cfg, ContextSensitivityToken localToken,
			AnalysisState<A, H, V> computedEntryState)
=======
	private CFGWithAnalysisResults<A, H, V, T> computeFixpoint(CFG cfg, ContextSensitivityToken localToken,
			AnalysisState<A, H, V, T> computedEntryState)
>>>>>>> 12ab2fb8
			throws FixpointException, SemanticException, AnalysisSetupException {
		CFGWithAnalysisResults<A, H, V, T> fixpointResult = cfg.fixpoint(computedEntryState, this,
				WorkingSet.of(fixpointWorkingSet), wideningThreshold);
		fixpointResult.setId(localToken.toString());
		Pair<Boolean, CFGWithAnalysisResults<A, H, V, T>> res = results.putResult(cfg, localToken, fixpointResult);
		if (Boolean.TRUE.equals(res.getLeft()))
			fixpointTriggers.add(cfg);
		return res.getRight();
	}
}<|MERGE_RESOLUTION|>--- conflicted
+++ resolved
@@ -154,22 +154,15 @@
 	}
 
 	@Override
-<<<<<<< HEAD
-	public Collection<CFGWithAnalysisResults<A, H, V>> getAnalysisResultsOf(ImplementedCFG cfg) {
-=======
-	public Collection<CFGWithAnalysisResults<A, H, V, T>> getAnalysisResultsOf(CFG cfg) {
->>>>>>> 12ab2fb8
+	public Collection<CFGWithAnalysisResults<A, H, V, T>> getAnalysisResultsOf(ImplementedCFG cfg) {
 		if (results.contains(cfg))
 			return results.getState(cfg).getAll();
 		else
 			return Collections.emptySet();
 	}
 
-<<<<<<< HEAD
-	private Pair<AnalysisState<A, H, V>, AnalysisState<A, H, V>> getEntryAndExit(ImplementedCFG cfg)
-=======
-	private Pair<AnalysisState<A, H, V, T>, AnalysisState<A, H, V, T>> getEntryAndExit(CFG cfg)
->>>>>>> 12ab2fb8
+
+	private Pair<AnalysisState<A, H, V, T>, AnalysisState<A, H, V, T>> getEntryAndExit(ImplementedCFG cfg)
 			throws SemanticException {
 		if (!results.contains(cfg))
 			return null;
@@ -191,13 +184,8 @@
 		token = token.pushToken(scope);
 		AnalysisState<A, H, V, T> result = entryState.bottom();
 
-<<<<<<< HEAD
 		for (ImplementedCFG cfg : call.getTargets()) {
-			Pair<AnalysisState<A, H, V>, AnalysisState<A, H, V>> states = getEntryAndExit(cfg);
-=======
-		for (CFG cfg : call.getTargets()) {
 			Pair<AnalysisState<A, H, V, T>, AnalysisState<A, H, V, T>> states = getEntryAndExit(cfg);
->>>>>>> 12ab2fb8
 
 			// prepare the state for the call: hide the visible variables
 			AnalysisState<A, H, V, T> callState = entryState.pushScope(scope);
@@ -247,13 +235,8 @@
 		return result;
 	}
 
-<<<<<<< HEAD
-	private CFGWithAnalysisResults<A, H, V> computeFixpoint(ImplementedCFG cfg, ContextSensitivityToken localToken,
-			AnalysisState<A, H, V> computedEntryState)
-=======
-	private CFGWithAnalysisResults<A, H, V, T> computeFixpoint(CFG cfg, ContextSensitivityToken localToken,
+	private CFGWithAnalysisResults<A, H, V, T> computeFixpoint(ImplementedCFG cfg, ContextSensitivityToken localToken,
 			AnalysisState<A, H, V, T> computedEntryState)
->>>>>>> 12ab2fb8
 			throws FixpointException, SemanticException, AnalysisSetupException {
 		CFGWithAnalysisResults<A, H, V, T> fixpointResult = cfg.fixpoint(computedEntryState, this,
 				WorkingSet.of(fixpointWorkingSet), wideningThreshold);
