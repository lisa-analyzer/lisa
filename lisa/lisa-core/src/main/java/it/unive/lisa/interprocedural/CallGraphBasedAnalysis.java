--- conflicted
+++ resolved
@@ -32,9 +32,9 @@
  * @param <T> The type domain
  */
 public abstract class CallGraphBasedAnalysis<A extends AbstractState<A, H, V, T>,
-		H extends HeapDomain<H>,
-		V extends ValueDomain<V>,
-		T extends TypeDomain<T>> implements InterproceduralAnalysis<A, H, V, T> {
+H extends HeapDomain<H>,
+V extends ValueDomain<V>,
+T extends TypeDomain<T>> implements InterproceduralAnalysis<A, H, V, T> {
 
 	/**
 	 * The call graph used to resolve method calls.
@@ -76,13 +76,9 @@
 	 * 
 	 * @throws SemanticException if the analysis fails
 	 */
-<<<<<<< HEAD
-	protected AnalysisState<A, H, V> prepareEntryStateOfEntryPoint(AnalysisState<A, H, V> entryState,
+	protected AnalysisState<A, H, V, T> prepareEntryStateOfEntryPoint(AnalysisState<A, H, V, T> entryState,
 			ImplementedCFG cfg)
-=======
-	protected AnalysisState<A, H, V, T> prepareEntryStateOfEntryPoint(AnalysisState<A, H, V, T> entryState, CFG cfg)
->>>>>>> 12ab2fb8
-			throws SemanticException {
+					throws SemanticException {
 		AnalysisState<A, H, V, T> prepared = entryState;
 
 		for (Parameter arg : cfg.getDescriptor().getFormals()) {
@@ -101,7 +97,7 @@
 			AnalysisState<A, H, V, T> entryState,
 			ExpressionSet<SymbolicExpression>[] parameters,
 			StatementStore<A, H, V, T> expressions)
-			throws SemanticException {
+					throws SemanticException {
 		return policy.apply(call, entryState, parameters);
 	}
 }