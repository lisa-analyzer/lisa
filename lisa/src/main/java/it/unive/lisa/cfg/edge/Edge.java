--- conflicted
+++ resolved
@@ -108,18 +108,13 @@
 	public abstract String toString();
 
 	@Override
-<<<<<<< HEAD
-	public abstract <H extends HeapDomain<H>, V extends ValueDomain<V>> AnalysisState<H, V> traverse(
-			AnalysisState<H, V> sourceState) throws SemanticException;
+	public abstract <A extends AbstractState<A, H, V>,
+			H extends HeapDomain<H>,
+			V extends ValueDomain<V>> AnalysisState<A, H, V> traverse(
+					AnalysisState<A, H, V> sourceState) throws SemanticException;
 
 	@Override
 	public <V> boolean accept(GraphVisitor<CFG, Statement, Edge, V> visitor, V tool) {
 		return visitor.visit(tool, source.getCFG(), this);
 	}
-=======
-	public abstract <A extends AbstractState<A, H, V>,
-			H extends HeapDomain<H>,
-			V extends ValueDomain<V>> AnalysisState<A, H, V> traverse(
-					AnalysisState<A, H, V> sourceState) throws SemanticException;
->>>>>>> 707ef3a8
 }