--- conflicted
+++ resolved
@@ -1,16 +1,11 @@
 package it.unive.lisa.cfg.statement;
 
-<<<<<<< HEAD
 import java.util.Collection;
 import java.util.Collections;
 import java.util.Iterator;
-=======
-import it.unive.lisa.cfg.CFG;
->>>>>>> 35b19440
 import java.util.Objects;
 import org.apache.commons.lang3.StringUtils;
 
-<<<<<<< HEAD
 import it.unive.lisa.analysis.AnalysisState;
 import it.unive.lisa.analysis.HeapDomain;
 import it.unive.lisa.analysis.SemanticException;
@@ -26,10 +21,6 @@
 
 /**
  * A call to one or more of the CFGs under analysis.
-=======
-/**
- * A call to one of the CFG under analysis.
->>>>>>> 35b19440
  * 
  * @author <a href="mailto:luca.negrini@unive.it">Luca Negrini</a>
  */
@@ -41,7 +32,6 @@
 	private final Collection<CFG> targets;
 
 	/**
-<<<<<<< HEAD
 	 * The qualified name of the static target of this call
 	 */
 	private final String qualifiedName;
@@ -60,8 +50,6 @@
 	}
 
 	/**
-=======
->>>>>>> 35b19440
 	 * Builds the CFG call. The location where this call happens is unknown
 	 * (i.e. no source file/line/column is available).
 	 * 
@@ -70,7 +58,6 @@
 	 * @param targets       the CFGs that are targeted by this CFG call.
 	 * @param parameters    the parameters of this call
 	 */
-<<<<<<< HEAD
 	public CFGCall(CFG cfg, String qualifiedName, Collection<CFG> targets, Expression... parameters) {
 		this(cfg, null, -1, -1, qualifiedName, targets, parameters);
 	}
@@ -88,26 +75,6 @@
 	 * @param qualifiedName the qualified name of the static target of this call
 	 * @param target        the CFG that is targeted by this CFG call
 	 * @param parameters    the parameters of this call
-=======
-	public CFGCall(CFG cfg, CFG target, Expression... parameters) {
-		this(cfg, null, -1, -1, target, parameters);
-	}
-
-	/**
-	 * Builds the CFG call, happening at the given location in the program. The
-	 * static type of this CFGCall is the one return type of the descriptor of
-	 * {@code target}.
-	 * 
-	 * @param cfg        the cfg that this expression belongs to
-	 * @param sourceFile the source file where this expression happens. If
-	 *                       unknown, use {@code null}
-	 * @param line       the line number where this expression happens in the
-	 *                       source file. If unknown, use {@code -1}
-	 * @param col        the column where this expression happens in the source
-	 *                       file. If unknown, use {@code -1}
-	 * @param target     the CFG that is targeted by this CFG call
-	 * @param parameters the parameters of this call
->>>>>>> 35b19440
 	 */
 	public CFGCall(CFG cfg, String sourceFile, int line, int col, String qualifiedName, CFG target,
 			Expression... parameters) {
