--- conflicted
+++ resolved
@@ -1,22 +1,18 @@
 package it.unive.lisa.program.cfg.statement;
+
+import java.util.Collection;
 
 import it.unive.lisa.analysis.AbstractState;
 import it.unive.lisa.analysis.AnalysisState;
 import it.unive.lisa.analysis.SemanticException;
-<<<<<<< HEAD
-import it.unive.lisa.analysis.ValueDomain;
-import it.unive.lisa.interprocedural.InterproceduralAnalysis;
-=======
 import it.unive.lisa.analysis.heap.HeapDomain;
 import it.unive.lisa.analysis.value.ValueDomain;
-import it.unive.lisa.callgraph.CallGraph;
->>>>>>> f7b86623
+import it.unive.lisa.interprocedural.InterproceduralAnalysis;
 import it.unive.lisa.program.cfg.CFG;
 import it.unive.lisa.program.cfg.CodeLocation;
 import it.unive.lisa.symbolic.SymbolicExpression;
 import it.unive.lisa.type.Type;
 import it.unive.lisa.type.Untyped;
-import java.util.Collection;
 
 /**
  * A {@link NativeCall} with a exactly three arguments.
@@ -98,9 +94,8 @@
 	public final <A extends AbstractState<A, H, V>,
 			H extends HeapDomain<H>,
 			V extends ValueDomain<V>> AnalysisState<A, H, V> callSemantics(
-					AnalysisState<A, H, V> entryState,
-					InterproceduralAnalysis callGraph, AnalysisState<A, H, V>[] computedStates,
-					Collection<SymbolicExpression>[] params)
+					AnalysisState<A, H, V> entryState, InterproceduralAnalysis<A, H, V> interprocedural,
+					AnalysisState<A, H, V>[] computedStates, Collection<SymbolicExpression>[] params)
 					throws SemanticException {
 		AnalysisState<A, H, V> result = null;
 
@@ -108,7 +103,8 @@
 			for (SymbolicExpression middle : params[1])
 				for (SymbolicExpression right : params[2]) {
 					AnalysisState<A, H,
-							V> tmp = ternarySemantics(entryState, callGraph, computedStates[0], left, computedStates[1],
+							V> tmp = ternarySemantics(entryState, interprocedural, computedStates[0], left,
+									computedStates[1],
 									middle, computedStates[2], right);
 					if (result == null)
 						result = tmp;
@@ -124,23 +120,24 @@
 	 * have been computed. Meta variables from the parameters will be forgotten
 	 * after this call returns.
 	 * 
-	 * @param <A>         the type of {@link AbstractState}
-	 * @param <H>         the type of the {@link HeapDomain}
-	 * @param <V>         the type of the {@link ValueDomain}
-	 * @param entryState  the entry state of this binary call
-	 * @param callGraph   the call graph of the program to analyze
-	 * @param leftState   the state obtained by evaluating {@code left} in
-	 *                        {@code entryState}
-	 * @param leftExp     the symbolic expression representing the computed
-	 *                        value of the first parameter of this call
-	 * @param middleState the state obtained by evaluating {@code middle} in
-	 *                        {@code leftState}
-	 * @param middleExp   the symbolic expression representing the computed
-	 *                        value of the second parameter of this call
-	 * @param rightState  the state obtained by evaluating {@code right} in
-	 *                        {@code middleState}
-	 * @param rightExp    the symbolic expression representing the computed
-	 *                        value of the third parameter of this call
+	 * @param <A>             the type of {@link AbstractState}
+	 * @param <H>             the type of the {@link HeapDomain}
+	 * @param <V>             the type of the {@link ValueDomain}
+	 * @param entryState      the entry state of this binary call
+	 * @param interprocedural the interprocedural analysis of the program to
+	 *                            analyze
+	 * @param leftState       the state obtained by evaluating {@code left} in
+	 *                            {@code entryState}
+	 * @param leftExp         the symbolic expression representing the computed
+	 *                            value of the first parameter of this call
+	 * @param middleState     the state obtained by evaluating {@code middle} in
+	 *                            {@code leftState}
+	 * @param middleExp       the symbolic expression representing the computed
+	 *                            value of the second parameter of this call
+	 * @param rightState      the state obtained by evaluating {@code right} in
+	 *                            {@code middleState}
+	 * @param rightExp        the symbolic expression representing the computed
+	 *                            value of the third parameter of this call
 	 * 
 	 * @return the {@link AnalysisState} representing the abstract result of the
 	 *             execution of this call
@@ -151,7 +148,7 @@
 			H extends HeapDomain<H>,
 			V extends ValueDomain<V>> AnalysisState<A, H, V> ternarySemantics(
 					AnalysisState<A, H, V> entryState,
-					InterproceduralAnalysis callGraph,
+					InterproceduralAnalysis<A, H, V> interprocedural,
 					AnalysisState<A, H, V> leftState, SymbolicExpression leftExp,
 					AnalysisState<A, H, V> middleState, SymbolicExpression middleExp,
 					AnalysisState<A, H, V> rightState, SymbolicExpression rightExp)
