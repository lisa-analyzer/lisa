--- conflicted
+++ resolved
@@ -8,6 +8,8 @@
 import java.util.ArrayList;
 import java.util.Collection;
 import java.util.Collections;
+import java.util.IdentityHashMap;
+import java.util.Map;
 import java.util.function.Function;
 
 import org.apache.logging.log4j.LogManager;
@@ -20,21 +22,16 @@
 import it.unive.lisa.analysis.heap.HeapDomain;
 import it.unive.lisa.analysis.impl.types.InferredTypes;
 import it.unive.lisa.analysis.inference.InferenceSystem;
+import it.unive.lisa.analysis.value.ValueDomain;
 import it.unive.lisa.caches.Caches;
-<<<<<<< HEAD
-import it.unive.lisa.checks.CheckTool;
-import it.unive.lisa.checks.syntactic.SyntacticChecksExecutor;
-=======
-import it.unive.lisa.callgraph.CallGraph;
-import it.unive.lisa.callgraph.CallGraphConstructionException;
 import it.unive.lisa.checks.ChecksExecutor;
 import it.unive.lisa.checks.semantic.CheckToolWithAnalysisResults;
 import it.unive.lisa.checks.syntactic.CheckTool;
->>>>>>> da63894a
 import it.unive.lisa.checks.warnings.Warning;
 import it.unive.lisa.interprocedural.InterproceduralAnalysis;
 import it.unive.lisa.interprocedural.InterproceduralAnalysisException;
 import it.unive.lisa.interprocedural.callgraph.CallGraph;
+import it.unive.lisa.interprocedural.callgraph.CallGraphConstructionException;
 import it.unive.lisa.logging.IterationLogger;
 import it.unive.lisa.logging.TimerLogger;
 import it.unive.lisa.outputs.JsonReport;
@@ -50,19 +47,6 @@
 import it.unive.lisa.util.datastructures.graph.FixpointException;
 import it.unive.lisa.util.datastructures.graph.GraphVisitor;
 import it.unive.lisa.util.file.FileManager;
-<<<<<<< HEAD
-=======
-import java.io.IOException;
-import java.io.Writer;
-import java.util.ArrayList;
-import java.util.Collection;
-import java.util.Collections;
-import java.util.IdentityHashMap;
-import java.util.Map;
-import java.util.function.Function;
-import org.apache.logging.log4j.LogManager;
-import org.apache.logging.log4j.Logger;
->>>>>>> da63894a
 
 /**
  * This is the central class of the LiSA library. While LiSA's functionalities
@@ -148,7 +132,7 @@
 
 	@SuppressWarnings({ "unchecked", "rawtypes" })
 	private void runAux(Program program)
-					throws AnalysisExecutionException {
+			throws AnalysisExecutionException {
 		finalizeProgram(program);
 
 		Collection<CFG> allCFGs = program.getAllCFGs();
@@ -177,96 +161,58 @@
 			interproc = conf.getInterproceduralAnalysis() == null ? getDefaultFor(InterproceduralAnalysis.class)
 					: conf.getInterproceduralAnalysis();
 			if (conf.getInterproceduralAnalysis() == null)
-				log.warn("No interprocedural analysis set for this analysis, defaulting to " + interproc.getClass().getSimpleName());
+				log.warn("No interprocedural analysis set for this analysis, defaulting to "
+						+ interproc.getClass().getSimpleName());
 		} catch (AnalysisSetupException e) {
 			throw new AnalysisExecutionException("Unable to create default interprocedural analysis", e);
+		}
+
+		try {
+			callGraph.build(program);
+		} catch (CallGraphConstructionException e) {
+			log.fatal("Exception while building the call graph for the input program", e);
+			throw new AnalysisExecutionException("Exception while building the call graph for the input program", e);
 		}
 
 		try {
 			interproc.build(program, callGraph);
 		} catch (InterproceduralAnalysisException e) {
 			log.fatal("Exception while building the interprocedural analysis for the input program", e);
-			throw new AnalysisExecutionException("Exception while building the interprocedural analysis for the input program", e);
-		}
-
-<<<<<<< HEAD
-		if (conf.isInferTypes()) {
-			SimpleAbstractState typesState;
-			try {
-				AbstractState state = conf.getState();
-				HeapDomain heap;
-				if (state != null)
-					heap = state.getHeapState();
-				else
-					heap = getDefaultFor(HeapDomain.class);
-				// type inference is executed with the simplest abstract state
-				typesState = getInstance(SimpleAbstractState.class, heap, new InferenceSystem<>(new InferredTypes()))
-						.top();
-			} catch (AnalysisSetupException e) {
-				throw new AnalysisExecutionException("Unable to itialize type inference", e);
-			}
-
-			TimerLogger.execAction(log, "Computing type information",
-					() -> {
-						try {
-							interproc.fixpoint(new AnalysisState(typesState, new Skip()));
-						} catch (FixpointException e) {
-							log.fatal("Exception during fixpoint computation", e);
-							throw new AnalysisExecutionException("Exception during fixpoint computation", e);
-						}
-					});
-
-			String message = conf.isDumpTypeInference() ? "Dumping type analysis and propagating it to cfgs"
-					: "Propagating type information to cfgs";
-			for (CFG cfg : IterationLogger.iterate(log, allCFGs, message, "cfgs")) {
-				for (Object result_raw : interproc.getAnalysisResultsOf(cfg)) {
-					CFGWithAnalysisResults result = (CFGWithAnalysisResults) result_raw;
-					if (conf.isDumpTypeInference())
-						dumpCFG("typing___", result, st -> result.getAnalysisStateAfter(st).toString());
-					// TODO for typing, we should take the lub of all results
-					cfg.accept(new TypesPropagator(), result);
-				}
-			}
-
-			interproc.clear();
-		} else
-=======
+			throw new AnalysisExecutionException(
+					"Exception while building the interprocedural analysis for the input program", e);
+		}
+
 		if (conf.isInferTypes())
-			inferTypes(allCFGs, callGraph);
+			inferTypes(allCFGs, interproc);
 		else
->>>>>>> da63894a
 			log.warn("Type inference disabled: dynamic type information will not be available for following analysis");
 
 		if (conf.getState() != null) {
-			analyze(allCFGs, callGraph);
-			Map<CFG, CFGWithAnalysisResults<A, H, V>> results = new IdentityHashMap<>(allCFGs.size());
+			analyze(allCFGs, interproc);
+			Map<CFG, Collection<CFGWithAnalysisResults>> results = new IdentityHashMap<>(allCFGs.size());
 			for (CFG cfg : allCFGs)
-				results.put(cfg, callGraph.getAnalysisResultsOf(cfg));
-
-			tool = new CheckToolWithAnalysisResults<>(tool, results);
+				results.put(cfg, interproc.getAnalysisResultsOf(cfg));
+
+			tool = new CheckToolWithAnalysisResults(tool, results);
 			if (!conf.getSemanticChecks().isEmpty())
-				ChecksExecutor.executeAll((CheckToolWithAnalysisResults<A, H, V>) tool, program,
+				ChecksExecutor.executeAll((CheckToolWithAnalysisResults) tool, program,
 						conf.getSemanticChecks());
 			else
 				log.warn("Skipping semantic checks execution since none have been provided");
 		} else
 			log.warn("Skipping analysis execution since no abstract sate has been provided");
 
-<<<<<<< HEAD
-		AbstractState state = conf.getState().top();
-=======
 		warnings.addAll(tool.getWarnings());
 	}
 
-	@SuppressWarnings("unchecked")
+	@SuppressWarnings({ "unchecked", "rawtypes" })
 	private <A extends AbstractState<A, H, V>, H extends HeapDomain<H>, V extends ValueDomain<V>> void analyze(
-			Collection<CFG> allCFGs, CallGraph callGraph) {
+			Collection<CFG> allCFGs, InterproceduralAnalysis interproc) {
 		A state = (A) conf.getState().top();
->>>>>>> da63894a
 		TimerLogger.execAction(log, "Computing fixpoint over the whole program",
 				() -> {
 					try {
-						interproc.fixpoint(new AnalysisState(state, new Skip()));
+						interproc.fixpoint(new AnalysisState<>(state, new Skip()));
 					} catch (FixpointException e) {
 						log.fatal("Exception during fixpoint computation", e);
 						throw new AnalysisExecutionException("Exception during fixpoint computation", e);
@@ -281,12 +227,12 @@
 			}
 	}
 
-	@SuppressWarnings("unchecked")
-	private <H extends HeapDomain<H>> void inferTypes(Collection<CFG> allCFGs, CallGraph callGraph) {
-		SimpleAbstractState<H, InferenceSystem<InferredTypes>> typesState;
-		try {
-			AbstractState<?, ?, ?> state = conf.getState();
-			HeapDomain<?> heap;
+	@SuppressWarnings({ "unchecked", "rawtypes" })
+	private <H extends HeapDomain<H>> void inferTypes(Collection<CFG> allCFGs, InterproceduralAnalysis interproc) {
+		SimpleAbstractState typesState;
+		try {
+			AbstractState state = conf.getState();
+			HeapDomain heap;
 			if (state != null)
 				heap = state.getHeapState();
 			else
@@ -301,7 +247,7 @@
 		TimerLogger.execAction(log, "Computing type information",
 				() -> {
 					try {
-						callGraph.fixpoint(new AnalysisState<>(typesState, new Skip()));
+						interproc.fixpoint(new AnalysisState(typesState, new Skip()));
 					} catch (FixpointException e) {
 						log.fatal("Exception during fixpoint computation", e);
 						throw new AnalysisExecutionException("Exception during fixpoint computation", e);
@@ -311,14 +257,16 @@
 		String message = conf.isDumpTypeInference() ? "Dumping type analysis and propagating it to cfgs"
 				: "Propagating type information to cfgs";
 		for (CFG cfg : IterationLogger.iterate(log, allCFGs, message, "cfgs")) {
-			CFGWithAnalysisResults<SimpleAbstractState<H, InferenceSystem<InferredTypes>>, H,
-					InferenceSystem<InferredTypes>> result = callGraph.getAnalysisResultsOf(cfg);
-			if (conf.isDumpTypeInference())
-				dumpCFG("typing___", result, st -> result.getAnalysisStateAt(st).toString());
-			cfg.accept(new TypesPropagator<>(), result);
-		}
-
-		callGraph.clear();
+			for (Object result_raw : interproc.getAnalysisResultsOf(cfg)) {
+				CFGWithAnalysisResults result = (CFGWithAnalysisResults) result_raw;
+				if (conf.isDumpTypeInference())
+					dumpCFG("typing___", result, st -> result.getAnalysisStateAfter(st).toString());
+				// TODO for typing, we should take the lub of all results
+				cfg.accept(new TypesPropagator(), result);
+			}
+		}
+
+		interproc.clear();
 	}
 
 	private static class TypesPropagator<H extends HeapDomain<H>>
