package it.unive.lisa.analysis.nonrelational.heap;

import it.unive.lisa.analysis.SemanticException;
import it.unive.lisa.analysis.heap.HeapDomain;
import it.unive.lisa.analysis.lattices.ExpressionSet;
import it.unive.lisa.analysis.lattices.FunctionalLattice;
import it.unive.lisa.analysis.nonrelational.Environment;
import it.unive.lisa.program.cfg.ProgramPoint;
import it.unive.lisa.symbolic.SymbolicExpression;
import it.unive.lisa.symbolic.value.Identifier;
import it.unive.lisa.symbolic.value.ValueExpression;
import java.util.ArrayList;
import java.util.Collections;
import java.util.List;
import java.util.Map;
import org.apache.commons.lang3.tuple.Pair;

/**
 * An environment for a {@link NonRelationalHeapDomain}, that maps
 * {@link Identifier}s to instances of such domain. This is a
 * {@link FunctionalLattice}, that is, it implements a function mapping keys
 * (identifiers) to values (instances of the domain), and lattice operations are
 * automatically lifted for individual elements of the environment if they are
 * mapped to the same key.
 * 
 * @author <a href="mailto:luca.negrini@unive.it">Luca Negrini</a>
 * 
 * @param <T> the concrete instance of the {@link NonRelationalHeapDomain} whose
 *                instances are mapped in this environment
 */
public final class HeapEnvironment<T extends NonRelationalHeapDomain<T>>
		extends Environment<HeapEnvironment<T>, SymbolicExpression, T, T> implements HeapDomain<HeapEnvironment<T>> {

	/**
	 * The substitution
	 */
	private final List<HeapReplacement> substitution;

	/**
	 * Builds an empty environment.
	 * 
	 * @param domain a singleton instance to be used during semantic operations
	 *                   to retrieve top and bottom values
	 */
	public HeapEnvironment(T domain) {
		super(domain);
		substitution = Collections.emptyList();
	}

	/**
	 * Builds an empty environment from a given mapping.
	 * 
	 * @param domain   singleton instance to be used during semantic operations
	 *                     to retrieve top and bottom values
	 * @param function the initial mapping of this heap environment
	 */
	public HeapEnvironment(T domain, Map<Identifier, T> function) {
		this(domain, function, Collections.emptyList());
	}

	private HeapEnvironment(T domain, Map<Identifier, T> function, List<HeapReplacement> substitution) {
		super(domain, function);
		this.substitution = substitution;
	}

	@Override
<<<<<<< HEAD
	protected HeapEnvironment<T> mk(T lattice, Map<Identifier, T> function) {
		return new HeapEnvironment<>(lattice, function);
	}

	@Override
	public ExpressionSet<ValueExpression> getRewrittenExpressions() {
		return rewritten;
=======
	public ExpressionSet<ValueExpression> rewrite(SymbolicExpression expression, ProgramPoint pp)
			throws SemanticException {
		return lattice.rewrite(expression, this, pp);
>>>>>>> d82c0fb6
	}

	@Override
	public List<HeapReplacement> getSubstitution() {
		return substitution;
	}

	@Override
	protected HeapEnvironment<T> copy() {
		return new HeapEnvironment<T>(lattice, mkNewFunction(function), new ArrayList<>(substitution));
	}

	@Override
	protected Pair<T, T> eval(SymbolicExpression expression, ProgramPoint pp) throws SemanticException {
		T eval = lattice.eval(expression, this, pp);
		return Pair.of(eval, eval);
	}

	@Override
	public HeapEnvironment<T> assignAux(Identifier id, SymbolicExpression expression, Map<Identifier, T> function,
			T value, T eval, ProgramPoint pp) {
		return new HeapEnvironment<>(lattice, function, eval.getSubstitution());
	}

	@Override
	protected HeapEnvironment<T> assumeSatisfied(T eval) {
		return new HeapEnvironment<>(lattice, function, eval.getSubstitution());
	}

	@Override
	protected HeapEnvironment<T> glbAux(T lattice, Map<Identifier, T> function, HeapEnvironment<T> other) {
		return new HeapEnvironment<>(lattice, function, other.substitution);
	}

	@Override
	public HeapEnvironment<T> smallStepSemantics(SymbolicExpression expression, ProgramPoint pp)
			throws SemanticException {
		// environment does not change without an assignment
		T eval = lattice.eval(expression, this, pp);
		return new HeapEnvironment<>(lattice, function, eval.getSubstitution());
	}

	@Override
	public HeapEnvironment<T> top() {
		return isTop() ? this
				: new HeapEnvironment<>(lattice.top(), null, Collections.emptyList());
	}

	@Override
	public HeapEnvironment<T> bottom() {
		return isBottom() ? this
				: new HeapEnvironment<>(lattice.bottom(), null, Collections.emptyList());
	}

	@Override
	public HeapEnvironment<T> lubAux(HeapEnvironment<T> other) throws SemanticException {
		HeapEnvironment<T> lub = super.lubAux(other);
		if (lub.isTop() || lub.isBottom())
			return lub;
		// TODO how do we lub the substitutions?
		return new HeapEnvironment<>(lub.lattice, lub.function, other.substitution);
	}

	@Override
	public HeapEnvironment<T> wideningAux(HeapEnvironment<T> other) throws SemanticException {
		HeapEnvironment<T> widen = super.wideningAux(other);
		if (widen.isTop() || widen.isBottom())
			return widen;
		// TODO how do we widen the substitutions?
		return new HeapEnvironment<>(widen.lattice, widen.function, other.substitution);
	}

	@Override
	public boolean lessOrEqualAux(HeapEnvironment<T> other) throws SemanticException {
		if (!super.lessOrEqualAux(other))
			return false;
		// TODO how do we check the substitutions?
		return true;
	}

	@Override
	public int hashCode() {
		final int prime = 31;
		int result = super.hashCode();
		result = prime * result + ((substitution == null) ? 0 : substitution.hashCode());
		return result;
	}

	@Override
	public boolean equals(Object obj) {
		if (this == obj)
			return true;
		if (!super.equals(obj))
			return false;
		if (getClass() != obj.getClass())
			return false;
		HeapEnvironment<?> other = (HeapEnvironment<?>) obj;
		if (substitution == null) {
			if (other.substitution != null)
				return false;
		} else if (!substitution.equals(other.substitution))
			return false;
		return true;
	}
}<|MERGE_RESOLUTION|>--- conflicted
+++ resolved
@@ -64,19 +64,13 @@
 	}
 
 	@Override
-<<<<<<< HEAD
 	protected HeapEnvironment<T> mk(T lattice, Map<Identifier, T> function) {
 		return new HeapEnvironment<>(lattice, function);
 	}
 
-	@Override
-	public ExpressionSet<ValueExpression> getRewrittenExpressions() {
-		return rewritten;
-=======
 	public ExpressionSet<ValueExpression> rewrite(SymbolicExpression expression, ProgramPoint pp)
 			throws SemanticException {
 		return lattice.rewrite(expression, this, pp);
->>>>>>> d82c0fb6
 	}
 
 	@Override
