package it.unive.lisa.analysis.impl.heap.pointbased;

import static java.util.Collections.singleton;

import it.unive.lisa.analysis.Lattice;
import it.unive.lisa.analysis.ScopeToken;
import it.unive.lisa.analysis.SemanticException;
import it.unive.lisa.analysis.heap.BaseHeapDomain;
import it.unive.lisa.analysis.lattices.ExpressionSet;
import it.unive.lisa.analysis.nonrelational.heap.HeapEnvironment;
import it.unive.lisa.analysis.representation.DomainRepresentation;
import it.unive.lisa.analysis.representation.SetRepresentation;
import it.unive.lisa.analysis.representation.StringRepresentation;
import it.unive.lisa.program.cfg.ProgramPoint;
import it.unive.lisa.symbolic.SymbolicExpression;
import it.unive.lisa.symbolic.heap.AccessChild;
import it.unive.lisa.symbolic.heap.HeapAllocation;
import it.unive.lisa.symbolic.heap.HeapExpression;
import it.unive.lisa.symbolic.value.HeapLocation;
import it.unive.lisa.symbolic.value.Identifier;
import it.unive.lisa.symbolic.value.ValueExpression;
import it.unive.lisa.symbolic.value.Variable;
import it.unive.lisa.type.Type;
import it.unive.lisa.util.collections.externalSet.ExternalSet;
import java.util.ArrayList;
import java.util.Collections;
import java.util.HashMap;
import java.util.HashSet;
import java.util.List;
import java.util.Map;
import java.util.Map.Entry;
import java.util.Set;
import java.util.stream.Collectors;

/**
 * A field-insensitive point-based heap implementation that abstracts heap
 * locations depending on their allocation sites, namely the position of the
 * code where heap locations are generated. All heap locations that are
 * generated at the same allocation sites are abstracted into a single unique
 * heap identifier. The implementation follows X. Rival and K. Yi, "Introduction
 * to Static Analysis An Abstract Interpretation Perspective", Section 8.3.4
 * 
 * @author <a href="mailto:vincenzo.arceri@unive.it">Vincenzo Arceri</a>
 * 
 * @see <a href=
 *          "https://mitpress.mit.edu/books/introduction-static-analysis">https://mitpress.mit.edu/books/introduction-static-analysis</a>
 */
public class PointBasedHeap extends BaseHeapDomain<PointBasedHeap> {

	/**
	 * The list of heap replacement
	 */
	private final List<HeapReplacement> substitutions;

	/**
	 * An heap environment tracking which allocation sites are associated to
	 * each identifier.
	 */
	protected final HeapEnvironment<AllocationSites> heapEnv;

	/**
	 * Builds a new instance of field-insensitive point-based heap.
	 */
	public PointBasedHeap() {
		this(new HeapEnvironment<AllocationSites>(new AllocationSites()), Collections.emptyList());
	}

	/**
	 * Builds a new instance of field-insensitive point-based heap from its heap
	 * environment and substitutions.
	 * 
	 * @param heapEnv       the heap environment that this instance tracks
	 * @param substitutions the list of heap replacement
	 */
	protected PointBasedHeap(HeapEnvironment<AllocationSites> heapEnv, List<HeapReplacement> substitutions) {
		this.heapEnv = heapEnv;
		this.substitutions = substitutions;
	}

	/**
	 * Builds a point-based heap from a reference one.
	 * 
	 * @param original reference point-based heap
	 * 
	 * @return a point-based heap build from the original one
	 */
	protected PointBasedHeap from(PointBasedHeap original) {
		return original;
	}

	@Override
	public PointBasedHeap assign(Identifier id, SymbolicExpression expression, ProgramPoint pp)
			throws SemanticException {
		if (expression instanceof AllocationSite) {
			HeapEnvironment<AllocationSites> heap = heapEnv.assign(id, expression, pp);
			return from(new PointBasedHeap(applySubstitutions(heap, substitutions), substitutions));
		}

		return smallStepSemantics(expression, pp);
	}

	@Override
	public PointBasedHeap assume(SymbolicExpression expression, ProgramPoint pp) throws SemanticException {
		// we just rewrite the expression if needed
		return smallStepSemantics(expression, pp);
	}

	@Override
	public PointBasedHeap forgetIdentifier(Identifier id) throws SemanticException {
		return from(new PointBasedHeap(heapEnv.forgetIdentifier(id), substitutions));
	}

	@Override
	public Satisfiability satisfies(SymbolicExpression expression, ProgramPoint pp) throws SemanticException {
		// we leave the decision to the value domain
		return Satisfiability.UNKNOWN;
	}

	@Override
	public DomainRepresentation representation() {
		if (isTop())
			return Lattice.TOP_REPR;

		if (isBottom())
			return Lattice.BOTTOM_REPR;

		Set<HeapLocation> res = new HashSet<>();
		for (Identifier id : heapEnv.getKeys())
			for (HeapLocation hid : heapEnv.getState(id))
				res.add(hid);

		return new SetRepresentation(res, StringRepresentation::new);
	}

	@Override
	public PointBasedHeap top() {
		return from(new PointBasedHeap(heapEnv.top(), Collections.emptyList()));
	}

	@Override
	public boolean isTop() {
		return heapEnv.isTop();
	}

	@Override
	public PointBasedHeap bottom() {
		return from(new PointBasedHeap(heapEnv.bottom(), Collections.emptyList()));
	}

	@Override
	public boolean isBottom() {
		return heapEnv.isBottom();
	}

	@Override
	public List<HeapReplacement> getSubstitution() {
		return substitutions;
	}

	@Override
	public PointBasedHeap mk(PointBasedHeap reference) {
		return from(new PointBasedHeap(reference.heapEnv, reference.substitutions));
	}

	@Override
	protected PointBasedHeap lubAux(PointBasedHeap other) throws SemanticException {
		ArrayList<HeapReplacement> newSubstitions = new ArrayList<>(substitutions);
		newSubstitions.addAll(other.substitutions);

		return from(new PointBasedHeap(heapEnv.lub(other.heapEnv), newSubstitions));
	}

	@Override
	protected PointBasedHeap wideningAux(PointBasedHeap other) throws SemanticException {
		return lubAux(other);
	}

	@Override
	protected boolean lessOrEqualAux(PointBasedHeap other) throws SemanticException {
		return heapEnv.lessOrEqual(other.heapEnv);
	}

	@Override
	public int hashCode() {
		final int prime = 31;
		int result = 1;
		result = prime * result + ((heapEnv == null) ? 0 : heapEnv.hashCode());
		result = prime * result + ((substitutions == null) ? 0 : substitutions.hashCode());
		return result;
	}

	@Override
	public boolean equals(Object obj) {
		if (this == obj)
			return true;
		if (obj == null)
			return false;
		if (getClass() != obj.getClass())
			return false;
		PointBasedHeap other = (PointBasedHeap) obj;
		if (heapEnv == null) {
			if (other.heapEnv != null)
				return false;
		} else if (!heapEnv.equals(other.heapEnv))
			return false;
		if (substitutions == null) {
			if (other.substitutions != null)
				return false;
		} else if (!substitutions.equals(other.substitutions))
			return false;
		return true;
	}

	private AllocationSite alreadyAllocated(HeapEnvironment<AllocationSites> heap, AllocationSite id) {
		for (AllocationSites set : heap.values())
			for (AllocationSite site : set)
				if (site.getName().equals(id.getName()))
					return site;

		return null;
	}

	/**
	 * Applies a substitution of identifiers substitutions in a given heap
	 * environment.
	 * 
	 * @param heap         the heap environment where to apply the substitutions
	 * @param substitution the substitution to apply
	 * 
	 * @return the heap environment modified by the substitution
	 */
	protected HeapEnvironment<AllocationSites> applySubstitutions(HeapEnvironment<AllocationSites> heap,
			List<HeapReplacement> substitution) {
		if (heap.isTop() || heap.isBottom() || substitution == null || substitution.isEmpty())
			return heap;

		Map<Identifier, AllocationSites> map = new HashMap<>();

		for (Entry<Identifier, AllocationSites> entry : heap) {
			Set<AllocationSite> newSites = new HashSet<>();
			for (AllocationSite l : entry.getValue())
				if (substitution.stream().noneMatch(t -> t.getSources().contains(l)))
					newSites.add(l);
				else
					for (HeapReplacement replacement : substitution)
						if (replacement.getSources().contains(l))
							for (Identifier target : replacement.getTargets())
								newSites.add((AllocationSite) target);

			map.put(entry.getKey(), new AllocationSites().mk(newSites));
		}

		return new HeapEnvironment<>(new AllocationSites(), map);
	}

	private HeapReplacement replaceStrong(AllocationSite site, ExternalSet<Type> types) {
		AllocationSite weak = new AllocationSite(types, site.getId(), true);
		AllocationSite strong = new AllocationSite(types, site.getId());
		HeapReplacement replacement = new HeapReplacement();
		replacement.addSource(strong);
		replacement.addTarget(weak);
		return replacement;
	}

	@Override
	protected PointBasedHeap semanticsOf(HeapExpression expression, ProgramPoint pp) throws SemanticException {
		if (expression instanceof AccessChild) {
			AccessChild access = (AccessChild) expression;
			PointBasedHeap containerState = smallStepSemantics(access.getContainer(), pp);
			PointBasedHeap childState = containerState.smallStepSemantics(access.getChild(), pp);

			List<HeapReplacement> substitution = new ArrayList<>(childState.substitutions);

			for (SymbolicExpression containerExp : containerState.rewrite(access.getContainer(), pp)) {
				if (containerExp instanceof Variable) {
					AllocationSites expHids = childState.heapEnv.getState((Variable) containerExp);
					for (AllocationSite hid : expHids) {
						AllocationSite previousLocation = alreadyAllocated(childState.heapEnv, hid);
						if (previousLocation != null)
							substitution.add(replaceStrong(hid, access.getTypes()));
					}
				} else if (containerExp instanceof AllocationSite)
					substitution.add(replaceStrong((AllocationSite) containerExp, access.getTypes()));
			}

			return from(new PointBasedHeap(applySubstitutions(childState.heapEnv, substitution), substitution));
		}

		if (expression instanceof HeapAllocation) {
			AllocationSite id = new AllocationSite(expression.getTypes(), pp.getLocation().getCodeLocation());
			AllocationSite previousLocation = alreadyAllocated(heapEnv, id);
			List<HeapReplacement> substitution = new ArrayList<>(substitutions);

			if (previousLocation != null)
				if (!previousLocation.isWeak()) {
					id = new AllocationSite(id.getTypes(), id.getId(), true);
					HeapReplacement replacement = new HeapReplacement();
					replacement.addSource(previousLocation);
					replacement.addTarget(id);
					substitution.add(replacement);
				}

			return from(new PointBasedHeap(applySubstitutions(heapEnv, substitution), substitution));
		}

		return top();
	}

	@Override
	public ExpressionSet<ValueExpression> rewrite(SymbolicExpression expression, ProgramPoint pp)
			throws SemanticException {
		return expression.accept(new Rewriter(), pp);
	}

	/**
	 * A {@link it.unive.lisa.analysis.heap.BaseHeapDomain.Rewriter} for the
	 * {@link PointBasedHeap} domain.
	 * 
	 * @author <a href="mailto:luca.negrini@unive.it">Luca Negrini</a>
	 */
	protected class Rewriter extends BaseHeapDomain.Rewriter {

		@Override
		public ExpressionSet<ValueExpression> visit(AccessChild expression, ExpressionSet<ValueExpression> receiver,
				ExpressionSet<ValueExpression> child, Object... params) throws SemanticException {
			Set<ValueExpression> result = new HashSet<>();
			for (SymbolicExpression containerExp : receiver) {
				if (containerExp instanceof Variable) {
					AllocationSites expHids = heapEnv.getState((Variable) containerExp);
					if (!expHids.isBottom())
						for (AllocationSite hid : expHids) {
							AllocationSite previousLocation = alreadyAllocated(heapEnv, hid);
							if (previousLocation == null)
								result.add(new AllocationSite(expression.getTypes(), hid.getId()));
							else if (previousLocation.isWeak())
								result.add(new AllocationSite(expression.getTypes(), hid.getId(), true));
							else
								result.add(new AllocationSite(expression.getTypes(), hid.getId()));
						}

				} else if (containerExp instanceof AllocationSite) {
					AllocationSite site = (AllocationSite) containerExp;
					if (site.isWeak())
						result.add(new AllocationSite(expression.getTypes(), site.getId(), true));
					else
						result.add(new AllocationSite(expression.getTypes(), site.getId()));

					result.add(site);
				} else if (containerExp instanceof HeapLocation)
					result.add((ValueExpression) containerExp);
			}

<<<<<<< HEAD
			return from(new PointBasedHeap(new ExpressionSet<>(result),
					applySubstitutions(childState.heapEnv, substitution), substitution));
=======
			return new ExpressionSet<>(result);
>>>>>>> d82c0fb6
		}

		@Override
		public ExpressionSet<ValueExpression> visit(HeapAllocation expression, Object... params)
				throws SemanticException {
			AllocationSite id = new AllocationSite(expression.getTypes(),
					((ProgramPoint) params[0]).getLocation().getCodeLocation());
			AllocationSite previousLocation = alreadyAllocated(heapEnv, id);

			if (previousLocation != null) {
				if (!previousLocation.isWeak())
					id = new AllocationSite(id.getTypes(), id.getId(), true);
				else
					id = new AllocationSite(expression.getTypes(), previousLocation.getId(), previousLocation.isWeak());
			} else {
				// Check if the allocation site, at that point, has not been
				// already allocated but must be rewritten
				Set<ValueExpression> result = null;
				for (HeapReplacement r : substitutions)
					if (r.getSources().contains(id))
						result = r.getTargets().stream().map(e -> (ValueExpression) e).collect(Collectors.toSet());

				if (result == null)
					result = singleton(id);
				else
					result = result.stream()
							.map(l -> new AllocationSite(expression.getTypes(), ((AllocationSite) l).getId()))
							.collect(Collectors.toSet());
<<<<<<< HEAD
				return from(new PointBasedHeap(new ExpressionSet<>(result),
						applySubstitutions(heapEnv, substitution), substitution));
			}

			return from(new PointBasedHeap(new ExpressionSet<>(id),
					applySubstitutions(heapEnv, substitution),
					substitution));
=======
				return new ExpressionSet<>(result);
			}

			return new ExpressionSet<>(id);
>>>>>>> d82c0fb6
		}
	}

	@Override
	public PointBasedHeap pushScope(ScopeToken scope) throws SemanticException {
		Set<ValueExpression> rew = new HashSet<>();
		for (ValueExpression ve : rewritten)
			rew.add((ValueExpression) ve.pushScope(scope));
		return from(new PointBasedHeap(new ExpressionSet<>(rew), heapEnv.pushScope(scope), Collections.emptyList()));
	}

	@Override
	public PointBasedHeap popScope(ScopeToken scope) throws SemanticException {
		Set<ValueExpression> rew = new HashSet<>();
		for (ValueExpression ve : rewritten)
			rew.add((ValueExpression) ve.popScope(scope));
		return from(new PointBasedHeap(new ExpressionSet<>(rew), heapEnv.pushScope(scope), Collections.emptyList()));
	}
}<|MERGE_RESOLUTION|>--- conflicted
+++ resolved
@@ -350,12 +350,7 @@
 					result.add((ValueExpression) containerExp);
 			}
 
-<<<<<<< HEAD
-			return from(new PointBasedHeap(new ExpressionSet<>(result),
-					applySubstitutions(childState.heapEnv, substitution), substitution));
-=======
 			return new ExpressionSet<>(result);
->>>>>>> d82c0fb6
 		}
 
 		@Override
@@ -384,36 +379,20 @@
 					result = result.stream()
 							.map(l -> new AllocationSite(expression.getTypes(), ((AllocationSite) l).getId()))
 							.collect(Collectors.toSet());
-<<<<<<< HEAD
-				return from(new PointBasedHeap(new ExpressionSet<>(result),
-						applySubstitutions(heapEnv, substitution), substitution));
-			}
-
-			return from(new PointBasedHeap(new ExpressionSet<>(id),
-					applySubstitutions(heapEnv, substitution),
-					substitution));
-=======
 				return new ExpressionSet<>(result);
 			}
 
 			return new ExpressionSet<>(id);
->>>>>>> d82c0fb6
 		}
 	}
 
 	@Override
 	public PointBasedHeap pushScope(ScopeToken scope) throws SemanticException {
-		Set<ValueExpression> rew = new HashSet<>();
-		for (ValueExpression ve : rewritten)
-			rew.add((ValueExpression) ve.pushScope(scope));
-		return from(new PointBasedHeap(new ExpressionSet<>(rew), heapEnv.pushScope(scope), Collections.emptyList()));
+		return this;
 	}
 
 	@Override
 	public PointBasedHeap popScope(ScopeToken scope) throws SemanticException {
-		Set<ValueExpression> rew = new HashSet<>();
-		for (ValueExpression ve : rewritten)
-			rew.add((ValueExpression) ve.popScope(scope));
-		return from(new PointBasedHeap(new ExpressionSet<>(rew), heapEnv.pushScope(scope), Collections.emptyList()));
+		return this;
 	}
 }