package it.unive.lisa.symbolic;

import it.unive.lisa.analysis.ScopeToken;
import it.unive.lisa.analysis.SemanticDomain;
import it.unive.lisa.analysis.SemanticException;
<<<<<<< HEAD
import it.unive.lisa.symbolic.value.OutOfScopeIdentifier;
import it.unive.lisa.symbolic.value.Variable;
=======
>>>>>>> d82c0fb6
import it.unive.lisa.type.Type;
import it.unive.lisa.util.collections.externalSet.ExternalSet;

/**
 * A symbolic expression that can be evaluated by {@link SemanticDomain}s.
 * 
 * @author <a href="mailto:luca.negrini@unive.it">Luca Negrini</a>
 */
public abstract class SymbolicExpression {

	/**
	 * The runtime types of this expression
	 */
	private final ExternalSet<Type> types;

	/**
	 * Builds the symbolic expression.
	 * 
	 * @param types the runtime types of this expression
	 */
	protected SymbolicExpression(ExternalSet<Type> types) {
		this.types = types;
	}

	/**
	 * Yields the runtime types of this expression.
	 * 
	 * @return the runtime types
	 */
	public final ExternalSet<Type> getTypes() {
		return types;
	}

	/**
	 * Yields the dynamic type of this expression, that is, the most specific
	 * common supertype of all its runtime types (available through
	 * {@link #getTypes()}.
	 * 
	 * @return the dynamic type of this expression
	 */
	public final Type getDynamicType() {
		return types.reduce(types.first(), (result, t) -> result.commonSupertype(t));
	}

	/**
<<<<<<< HEAD
	 * Pushes a new scope, identified by the give token, in the expression. This
	 * causes all {@link Variable}s to become {@link OutOfScopeIdentifier}s
	 * associated with the given token.
	 *
	 * @param token the token identifying the scope to push
	 * 
	 * @return a copy of this expression where the local variables have gone out
	 *             of scope
	 * 
	 * @throws SemanticException if an error occurs during the computation
	 */
	public abstract SymbolicExpression pushScope(ScopeToken token) throws SemanticException;

	/**
	 * Pops the scope identified by the given token from the expression. This
	 * causes all the invisible variables (i.e. {@link OutOfScopeIdentifier}s)
	 * mapped to the given scope to become visible (i.e. {@link Variable}s)
	 * again.
	 *
	 * @param token the token of the scope to be restored
	 * 
	 * @return a copy of this expression where the local variables associated
	 *             with the given scope are visible again
	 * 
	 * @throws SemanticException if an error occurs during the computation
	 */
	public abstract SymbolicExpression popScope(ScopeToken token) throws SemanticException;
=======
	 * Accepts an {@link ExpressionVisitor}, visiting this expression
	 * recursively.
	 * 
	 * @param <T>     the type of value produced by the visiting callbacks
	 * @param visitor the visitor
	 * @param params  additional optional parameters to pass to each visiting
	 *                    callback
	 * 
	 * @return the value produced by the visiting operation
	 * 
	 * @throws SemanticException if an error occurs during the visiting
	 */
	public abstract <T> T accept(ExpressionVisitor<T> visitor, Object... params) throws SemanticException;
>>>>>>> d82c0fb6

	@Override
	public int hashCode() {
		final int prime = 31;
		int result = 1;
		result = prime * result + ((types == null) ? 0 : types.hashCode());
		return result;
	}

	@Override
	public boolean equals(Object obj) {
		if (this == obj)
			return true;
		if (obj == null)
			return false;
		if (getClass() != obj.getClass())
			return false;
		SymbolicExpression other = (SymbolicExpression) obj;
		if (types == null) {
			if (other.types != null)
				return false;
		} else if (!types.equals(other.types))
			return false;
		return true;
	}

	@Override
	public abstract String toString();
}<|MERGE_RESOLUTION|>--- conflicted
+++ resolved
@@ -3,11 +3,8 @@
 import it.unive.lisa.analysis.ScopeToken;
 import it.unive.lisa.analysis.SemanticDomain;
 import it.unive.lisa.analysis.SemanticException;
-<<<<<<< HEAD
 import it.unive.lisa.symbolic.value.OutOfScopeIdentifier;
 import it.unive.lisa.symbolic.value.Variable;
-=======
->>>>>>> d82c0fb6
 import it.unive.lisa.type.Type;
 import it.unive.lisa.util.collections.externalSet.ExternalSet;
 
@@ -53,7 +50,6 @@
 	}
 
 	/**
-<<<<<<< HEAD
 	 * Pushes a new scope, identified by the give token, in the expression. This
 	 * causes all {@link Variable}s to become {@link OutOfScopeIdentifier}s
 	 * associated with the given token.
@@ -81,7 +77,8 @@
 	 * @throws SemanticException if an error occurs during the computation
 	 */
 	public abstract SymbolicExpression popScope(ScopeToken token) throws SemanticException;
-=======
+
+	/**
 	 * Accepts an {@link ExpressionVisitor}, visiting this expression
 	 * recursively.
 	 * 
@@ -95,7 +92,6 @@
 	 * @throws SemanticException if an error occurs during the visiting
 	 */
 	public abstract <T> T accept(ExpressionVisitor<T> visitor, Object... params) throws SemanticException;
->>>>>>> d82c0fb6
 
 	@Override
 	public int hashCode() {
