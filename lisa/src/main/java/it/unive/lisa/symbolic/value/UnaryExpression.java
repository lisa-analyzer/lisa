--- conflicted
+++ resolved
@@ -57,15 +57,6 @@
 	}
 
 	@Override
-<<<<<<< HEAD
-	public SymbolicExpression pushScope(ScopeToken token) throws SemanticException {
-		return new UnaryExpression(this.getTypes(), this.expression.pushScope(token), this.operator);
-	}
-
-	@Override
-	public SymbolicExpression popScope(ScopeToken token) throws SemanticException {
-		return new UnaryExpression(this.getTypes(), this.expression.popScope(token), this.operator);
-=======
 	public ValueExpression removeNegations() {
 		if (operator == UnaryOperator.LOGICAL_NOT && expression instanceof BinaryExpression) {
 			BinaryExpression binary = (BinaryExpression) expression;
@@ -77,7 +68,16 @@
 		}
 
 		return this;
->>>>>>> da63894a
+	}
+
+	@Override
+	public SymbolicExpression pushScope(ScopeToken token) throws SemanticException {
+		return new UnaryExpression(this.getTypes(), this.expression.pushScope(token), this.operator);
+	}
+
+	@Override
+	public SymbolicExpression popScope(ScopeToken token) throws SemanticException {
+		return new UnaryExpression(this.getTypes(), this.expression.popScope(token), this.operator);
 	}
 
 	@Override
