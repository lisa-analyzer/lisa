package it.unive.lisa.program.cfg;

import static org.junit.Assert.assertEquals;
import static org.junit.Assert.assertTrue;

import it.unive.lisa.analysis.AbstractState;
import it.unive.lisa.analysis.AnalysisState;
import it.unive.lisa.analysis.SemanticException;
import it.unive.lisa.analysis.heap.HeapDomain;
import it.unive.lisa.analysis.value.ValueDomain;
import it.unive.lisa.interprocedural.InterproceduralAnalysis;
import it.unive.lisa.program.CompilationUnit;
import it.unive.lisa.program.ProgramValidationException;
import it.unive.lisa.program.SourceCodeLocation;
import it.unive.lisa.program.cfg.controlFlow.ControlFlowStructure;
import it.unive.lisa.program.cfg.controlFlow.IfThenElse;
import it.unive.lisa.program.cfg.edge.Edge;
import it.unive.lisa.program.cfg.edge.FalseEdge;
import it.unive.lisa.program.cfg.edge.SequentialEdge;
import it.unive.lisa.program.cfg.edge.TrueEdge;
import it.unive.lisa.program.cfg.statement.Assignment;
import it.unive.lisa.program.cfg.statement.BinaryNativeCall;
import it.unive.lisa.program.cfg.statement.Expression;
import it.unive.lisa.program.cfg.statement.Literal;
import it.unive.lisa.program.cfg.statement.NoOp;
import it.unive.lisa.program.cfg.statement.Return;
import it.unive.lisa.program.cfg.statement.Statement;
import it.unive.lisa.program.cfg.statement.UnaryNativeCall;
import it.unive.lisa.program.cfg.statement.VariableRef;
import it.unive.lisa.symbolic.SymbolicExpression;
import it.unive.lisa.type.Untyped;
import it.unive.lisa.util.datastructures.graph.AdjacencyMatrix;
import org.junit.Test;

public class CFGSimplificationTest {

	@Test
	public void testSimpleSimplification() throws ProgramValidationException {
		SourceCodeLocation unknown = new SourceCodeLocation("unknown", 0, 0);
		CompilationUnit unit = new CompilationUnit(unknown, "foo", false);
		CFG first = new CFG(new CFGDescriptor(unknown, unit, true, "foo"));
		Assignment assign = new Assignment(first, unknown,
				new VariableRef(first, unknown, "x"),
				new Literal(first, unknown, 5, Untyped.INSTANCE));
		NoOp noop = new NoOp(first, unknown);
		Return ret = new Return(first, unknown,
				new VariableRef(first, unknown, "x"));
		first.addNode(assign, true);
		first.addNode(noop);
		first.addNode(ret);
		first.addEdge(new SequentialEdge(assign, noop));
		first.addEdge(new SequentialEdge(noop, ret));

		CFG second = new CFG(new CFGDescriptor(unknown, unit, true, "foo"));
		assign = new Assignment(second, unknown,
				new VariableRef(second, unknown, "x"),
				new Literal(second, unknown, 5, Untyped.INSTANCE));
		ret = new Return(second, unknown, new VariableRef(second, unknown, "x"));

		second.addNode(assign, true);
		second.addNode(ret);

		second.addEdge(new SequentialEdge(assign, ret));

		first.validate();
		second.validate();
		first.simplify();
		first.validate();
		assertTrue("Different CFGs", second.isEqualTo(first));
	}

	@Test
	public void testDoubleSimplification() throws ProgramValidationException {
<<<<<<< HEAD
		SourceCodeLocation unknownLocation = new SourceCodeLocation("fake", 0, 0);
		SourceCodeLocation unknownLocation2 = new SourceCodeLocation("fake", 0, 1);
		CompilationUnit unit = new CompilationUnit(unknownLocation, "foo", false);
		CFG first = new CFG(new CFGDescriptor(unknownLocation, unit, true, "foo"));
		Assignment assign = new Assignment(first, unknownLocation, new VariableRef(first, unknownLocation, "x"),
				new Literal(first, unknownLocation, 5, Untyped.INSTANCE));
		NoOp noop1 = new NoOp(first, unknownLocation);
		NoOp noop2 = new NoOp(first, unknownLocation2);
		Return ret = new Return(first, unknownLocation, new VariableRef(first, unknownLocation, "x"));
=======
		SourceCodeLocation unknown = new SourceCodeLocation("unknown", 0, 0);
		CompilationUnit unit = new CompilationUnit(unknown, "foo", false);
		CFG first = new CFG(new CFGDescriptor(unknown, unit, true, "foo"));
		Assignment assign = new Assignment(first, unknown,
				new VariableRef(first, unknown, "x"),
				new Literal(first, unknown, 5, Untyped.INSTANCE));
		NoOp noop1 = new NoOp(first, unknown);
		NoOp noop2 = new NoOp(first, unknown);
		Return ret = new Return(first, unknown,
				new VariableRef(first, unknown, "x"));
>>>>>>> 2a8fa8b3
		first.addNode(assign, true);
		first.addNode(noop1);
		first.addNode(noop2);
		first.addNode(ret);
		first.addEdge(new SequentialEdge(assign, noop1));
		first.addEdge(new SequentialEdge(noop1, noop2));
		first.addEdge(new SequentialEdge(noop2, ret));

		CFG second = new CFG(new CFGDescriptor(unknown, unit, true, "foo"));
		assign = new Assignment(second, unknown,
				new VariableRef(second, unknown, "x"),
				new Literal(second, unknown, 5, Untyped.INSTANCE));
		ret = new Return(second, unknown, new VariableRef(second, unknown, "x"));

		second.addNode(assign, true);
		second.addNode(ret);

		second.addEdge(new SequentialEdge(assign, ret));

		first.validate();
		second.validate();
		first.simplify();
		first.validate();
		assertTrue("Different CFGs", second.isEqualTo(first));
	}

	private static class GT extends BinaryNativeCall {
		protected GT(CFG cfg, Expression left, Expression right) {
			super(cfg, new SourceCodeLocation("unknown", 0, 0), "gt", left, right);
		}

		@Override
		protected <A extends AbstractState<A, H, V>,
				H extends HeapDomain<H>,
				V extends ValueDomain<V>> AnalysisState<A, H, V> binarySemantics(
						AnalysisState<A, H, V> entryState, InterproceduralAnalysis<A, H, V> interprocedural,
						AnalysisState<A, H, V> leftState, SymbolicExpression left,
						AnalysisState<A, H, V> rightState, SymbolicExpression right) throws SemanticException {
			return rightState;
		}
	}

	private static class Print extends UnaryNativeCall {
		protected Print(CFG cfg, Expression arg) {
			super(cfg, new SourceCodeLocation("unknown", 0, 0), "print", arg);
		}

		@Override
		protected <A extends AbstractState<A, H, V>,
				H extends HeapDomain<H>,
				V extends ValueDomain<V>> AnalysisState<A, H, V> unarySemantics(
						AnalysisState<A, H, V> entryState, InterproceduralAnalysis<A, H, V> interprocedural,
						AnalysisState<A, H, V> exprState, SymbolicExpression expr)
						throws SemanticException {
			return entryState;
		}

	}

	@Test
	public void testConditionalSimplification() throws ProgramValidationException {
<<<<<<< HEAD
		SourceCodeLocation unknownLocation = new SourceCodeLocation("fake", 0, 0);
		SourceCodeLocation unknownLocation2 = new SourceCodeLocation("fake", 0, 1);
		CompilationUnit unit = new CompilationUnit(unknownLocation, "foo", false);
		CFG first = new CFG(new CFGDescriptor(unknownLocation, unit, true, "foo"));
		Assignment assign = new Assignment(first, unknownLocation, new VariableRef(first, unknownLocation, "x"),
				new Literal(first, unknownLocation, 5, Untyped.INSTANCE));
		GT gt = new GT(first, new VariableRef(first, unknownLocation, "x"),
				new Literal(first, unknownLocation, 2, Untyped.INSTANCE));
		Print print = new Print(first, new Literal(first, unknownLocation, "f", Untyped.INSTANCE));
		NoOp noop1 = new NoOp(first, unknownLocation);
		NoOp noop2 = new NoOp(first, unknownLocation2);
		Return ret = new Return(first, unknownLocation, new VariableRef(first, unknownLocation, "x", Untyped.INSTANCE));
=======
		SourceCodeLocation unknown = new SourceCodeLocation("unknown", 0, 0);
		CompilationUnit unit = new CompilationUnit(unknown, "foo", false);
		CFG first = new CFG(new CFGDescriptor(unknown, unit, true, "foo"));
		Assignment assign = new Assignment(first, unknown,
				new VariableRef(first, unknown, "x"),
				new Literal(first, unknown, 5, Untyped.INSTANCE));
		GT gt = new GT(first, new VariableRef(first, unknown, "x"),
				new Literal(first, unknown, 2, Untyped.INSTANCE));
		Print print = new Print(first, new Literal(first, unknown, "f", Untyped.INSTANCE));
		NoOp noop1 = new NoOp(first, unknown);
		NoOp noop2 = new NoOp(first, unknown);
		Return ret = new Return(first, unknown,
				new VariableRef(first, unknown, "x", Untyped.INSTANCE));
>>>>>>> 2a8fa8b3
		first.addNode(assign, true);
		first.addNode(gt);
		first.addNode(print);
		first.addNode(noop1);
		first.addNode(noop2);
		first.addNode(ret);
		first.addEdge(new SequentialEdge(assign, gt));
		first.addEdge(new TrueEdge(gt, print));
		first.addEdge(new FalseEdge(gt, noop1));
		first.addEdge(new SequentialEdge(noop1, noop2));
		first.addEdge(new SequentialEdge(print, noop2));
		first.addEdge(new SequentialEdge(noop2, ret));

		AdjacencyMatrix<Statement, Edge, CFG> tbranch = new AdjacencyMatrix<>();
		tbranch.addNode(print);
		AdjacencyMatrix<Statement, Edge, CFG> fbranch = new AdjacencyMatrix<>();
		tbranch.addNode(noop1);
		first.addControlFlowStructure(
				new IfThenElse(first.getAdjacencyMatrix(), gt, noop2, tbranch.getNodes(), fbranch.getNodes()));

		CFG second = new CFG(new CFGDescriptor(unknown, unit, true, "foo"));
		assign = new Assignment(second, unknown,
				new VariableRef(second, unknown, "x"),
				new Literal(second, unknown, 5, Untyped.INSTANCE));
		gt = new GT(second, new VariableRef(second, unknown, "x"),
				new Literal(second, unknown, 2, Untyped.INSTANCE));
		print = new Print(second, new Literal(second, unknown, "f", Untyped.INSTANCE));
		ret = new Return(second, unknown,
				new VariableRef(second, unknown, "x", Untyped.INSTANCE));

		second.addNode(assign, true);
		second.addNode(gt);
		second.addNode(print);
		second.addNode(ret);

		second.addEdge(new SequentialEdge(assign, gt));
		second.addEdge(new TrueEdge(gt, print));
		second.addEdge(new FalseEdge(gt, ret));
		second.addEdge(new SequentialEdge(print, ret));

		tbranch = new AdjacencyMatrix<>();
		tbranch.addNode(print);
		fbranch = new AdjacencyMatrix<>();
		second.addControlFlowStructure(
				new IfThenElse(second.getAdjacencyMatrix(), gt, ret, tbranch.getNodes(), fbranch.getNodes()));

		first.validate();
		second.validate();
		first.simplify();
		first.validate();
		assertTrue("Different CFGs", second.isEqualTo(first));
		ControlFlowStructure exp = second.getControlFlowStructures().iterator().next();
		ControlFlowStructure act = first.getControlFlowStructures().iterator().next();
		assertEquals("Simplification did not update control flow structures", exp, act);
	}

	@Test
	public void testSimplificationWithDuplicateStatements() throws ProgramValidationException {
		SourceCodeLocation unknown = new SourceCodeLocation("unknown", 0, 0);
		CompilationUnit unit = new CompilationUnit(unknown, "foo", false);
		CFG first = new CFG(new CFGDescriptor(unknown, unit, true, "foo"));
		Assignment assign = new Assignment(first, unknown,
				new VariableRef(first, unknown, "x"),
				new Literal(first, unknown, 5, Untyped.INSTANCE));
		NoOp noop = new NoOp(first, unknown);
		Return ret = new Return(first, unknown,
				new VariableRef(first, unknown, "x"));
		first.addNode(assign, true);
		first.addNode(noop);
		first.addNode(ret);
		first.addEdge(new SequentialEdge(assign, noop));
		first.addEdge(new SequentialEdge(noop, ret));

		CFG second = new CFG(new CFGDescriptor(unknown, unit, true, "foo"));
		assign = new Assignment(second, unknown,
				new VariableRef(second, unknown, "x"),
				new Literal(second, unknown, 5, Untyped.INSTANCE));
		ret = new Return(second, unknown, new VariableRef(first, unknown, "x"));

		second.addNode(assign, true);
		second.addNode(ret);

		second.addEdge(new SequentialEdge(assign, ret));

		first.validate();
		second.validate();
		first.simplify();
		first.validate();
		assertTrue("Different CFGs", second.isEqualTo(first));
	}

	@Test
	public void testSimplificationAtTheStart() throws ProgramValidationException {
		SourceCodeLocation unknown = new SourceCodeLocation("unknown", 0, 0);
		CompilationUnit unit = new CompilationUnit(unknown, "foo", false);
		CFG first = new CFG(new CFGDescriptor(unknown, unit, false, "foo"));
		NoOp start = new NoOp(first, unknown);
		Assignment assign = new Assignment(first, unknown,
				new VariableRef(first, unknown, "x"),
				new Literal(first, unknown, 5, Untyped.INSTANCE));
		Return ret = new Return(first, unknown,
				new VariableRef(first, unknown, "x"));
		first.addNode(start, true);
		first.addNode(assign);
		first.addNode(ret);
		first.addEdge(new SequentialEdge(assign, ret));
		first.addEdge(new SequentialEdge(start, assign));

		CFG second = new CFG(new CFGDescriptor(unknown, unit, false, "foo"));
		assign = new Assignment(second, unknown,
				new VariableRef(second, unknown, "x"),
				new Literal(second, unknown, 5, Untyped.INSTANCE));
		ret = new Return(second, unknown, new VariableRef(first, unknown, "x"));

		second.addNode(assign, true);
		second.addNode(ret);

		second.addEdge(new SequentialEdge(assign, ret));

		first.validate();
		second.validate();
		first.simplify();
		first.validate();
		assertTrue("Different CFGs", second.isEqualTo(first));
	}

	@Test
	public void testSimplificationAtTheEnd() throws ProgramValidationException {
		SourceCodeLocation unknown = new SourceCodeLocation("unknown", 0, 0);
		CompilationUnit unit = new CompilationUnit(unknown, "foo", false);
		CFG first = new CFG(new CFGDescriptor(unknown, unit, false, "foo"));
		Assignment assign1 = new Assignment(first, unknown,
				new VariableRef(first, unknown, "x"),
				new Literal(first, unknown, 5, Untyped.INSTANCE));
		Assignment assign2 = new Assignment(first, unknown,
				new VariableRef(first, unknown, "y"),
				new Literal(first, unknown, 50, Untyped.INSTANCE));
		NoOp end = new NoOp(first, unknown);
		first.addNode(assign1, true);
		first.addNode(assign2);
		first.addNode(end);
		first.addEdge(new SequentialEdge(assign1, assign2));
		first.addEdge(new SequentialEdge(assign2, end));

		CFG second = new CFG(new CFGDescriptor(unknown, unit, false, "foo"));
		assign1 = new Assignment(second, unknown,
				new VariableRef(first, unknown, "x"),
				new Literal(first, unknown, 5, Untyped.INSTANCE));
		assign2 = new Assignment(second, unknown,
				new VariableRef(first, unknown, "y"),
				new Literal(first, unknown, 50, Untyped.INSTANCE));

		second.addNode(assign1, true);
		second.addNode(assign2);

		second.addEdge(new SequentialEdge(assign1, assign2));

		first.validate();
		second.validate();
		first.simplify();
		first.validate();
		assertTrue("Different CFGs", second.isEqualTo(first));
	}

	@Test
	public void testSimplificationAtTheEndWithBranch() throws ProgramValidationException {
		SourceCodeLocation unknown = new SourceCodeLocation("unknown", 0, 0);
		CompilationUnit unit = new CompilationUnit(unknown, "foo", false);
		CFG first = new CFG(new CFGDescriptor(unknown, unit, false, "foo"));
		Assignment assign1 = new Assignment(first, unknown,
				new VariableRef(first, unknown, "b"),
				new Literal(first, unknown, true, Untyped.INSTANCE));
		Assignment assign2 = new Assignment(first, unknown,
				new VariableRef(first, unknown, "x"),
				new Literal(first, unknown, 5, Untyped.INSTANCE));
		Assignment assign3 = new Assignment(first, unknown,
				new VariableRef(first, unknown, "y"),
				new Literal(first, unknown, 50, Untyped.INSTANCE));
		NoOp end = new NoOp(first, unknown);
		first.addNode(end);
		first.addNode(assign1, true);
		first.addNode(assign2);
		first.addNode(assign3);
		first.addEdge(new TrueEdge(assign1, assign2));
		first.addEdge(new FalseEdge(assign1, assign3));
		first.addEdge(new SequentialEdge(assign2, end));
		first.addEdge(new SequentialEdge(assign3, end));

		AdjacencyMatrix<Statement, Edge, CFG> tbranch = new AdjacencyMatrix<>();
		tbranch.addNode(assign2);
		AdjacencyMatrix<Statement, Edge, CFG> fbranch = new AdjacencyMatrix<>();
		fbranch.addNode(assign3);
		first.addControlFlowStructure(
				new IfThenElse(first.getAdjacencyMatrix(), assign1, end, tbranch.getNodes(), fbranch.getNodes()));

		CFG second = new CFG(new CFGDescriptor(unknown, unit, false, "foo"));
		assign1 = new Assignment(second, unknown,
				new VariableRef(second, unknown, "b"),
				new Literal(second, unknown, true, Untyped.INSTANCE));
		assign2 = new Assignment(second, unknown,
				new VariableRef(second, unknown, "x"),
				new Literal(second, unknown, 5, Untyped.INSTANCE));
		assign3 = new Assignment(second, unknown,
				new VariableRef(second, unknown, "y"),
				new Literal(second, unknown, 50, Untyped.INSTANCE));
		second.addNode(assign1, true);
		second.addNode(assign2);
		second.addNode(assign3);
		second.addEdge(new TrueEdge(assign1, assign2));
		second.addEdge(new FalseEdge(assign1, assign3));

		tbranch = new AdjacencyMatrix<>();
		tbranch.addNode(assign2);
		fbranch = new AdjacencyMatrix<>();
		fbranch.addNode(assign3);
		second.addControlFlowStructure(
				new IfThenElse(second.getAdjacencyMatrix(), assign1, null, tbranch.getNodes(), fbranch.getNodes()));

		first.validate();
		second.validate();
		first.simplify();
		first.validate();
		assertTrue("Different CFGs", second.isEqualTo(first));
		ControlFlowStructure exp = second.getControlFlowStructures().iterator().next();
		ControlFlowStructure act = first.getControlFlowStructures().iterator().next();
		assertEquals("Simplification did not update control flow structures", exp, act);
	}
}<|MERGE_RESOLUTION|>--- conflicted
+++ resolved
@@ -71,7 +71,6 @@
 
 	@Test
 	public void testDoubleSimplification() throws ProgramValidationException {
-<<<<<<< HEAD
 		SourceCodeLocation unknownLocation = new SourceCodeLocation("fake", 0, 0);
 		SourceCodeLocation unknownLocation2 = new SourceCodeLocation("fake", 0, 1);
 		CompilationUnit unit = new CompilationUnit(unknownLocation, "foo", false);
@@ -81,18 +80,6 @@
 		NoOp noop1 = new NoOp(first, unknownLocation);
 		NoOp noop2 = new NoOp(first, unknownLocation2);
 		Return ret = new Return(first, unknownLocation, new VariableRef(first, unknownLocation, "x"));
-=======
-		SourceCodeLocation unknown = new SourceCodeLocation("unknown", 0, 0);
-		CompilationUnit unit = new CompilationUnit(unknown, "foo", false);
-		CFG first = new CFG(new CFGDescriptor(unknown, unit, true, "foo"));
-		Assignment assign = new Assignment(first, unknown,
-				new VariableRef(first, unknown, "x"),
-				new Literal(first, unknown, 5, Untyped.INSTANCE));
-		NoOp noop1 = new NoOp(first, unknown);
-		NoOp noop2 = new NoOp(first, unknown);
-		Return ret = new Return(first, unknown,
-				new VariableRef(first, unknown, "x"));
->>>>>>> 2a8fa8b3
 		first.addNode(assign, true);
 		first.addNode(noop1);
 		first.addNode(noop2);
@@ -101,11 +88,11 @@
 		first.addEdge(new SequentialEdge(noop1, noop2));
 		first.addEdge(new SequentialEdge(noop2, ret));
 
-		CFG second = new CFG(new CFGDescriptor(unknown, unit, true, "foo"));
-		assign = new Assignment(second, unknown,
-				new VariableRef(second, unknown, "x"),
-				new Literal(second, unknown, 5, Untyped.INSTANCE));
-		ret = new Return(second, unknown, new VariableRef(second, unknown, "x"));
+		CFG second = new CFG(new CFGDescriptor(unknownLocation, unit, true, "foo"));
+		assign = new Assignment(second, unknownLocation,
+				new VariableRef(second, unknownLocation, "x"),
+				new Literal(second, unknownLocation, 5, Untyped.INSTANCE));
+		ret = new Return(second, unknownLocation, new VariableRef(second, unknownLocation, "x"));
 
 		second.addNode(assign, true);
 		second.addNode(ret);
@@ -154,7 +141,6 @@
 
 	@Test
 	public void testConditionalSimplification() throws ProgramValidationException {
-<<<<<<< HEAD
 		SourceCodeLocation unknownLocation = new SourceCodeLocation("fake", 0, 0);
 		SourceCodeLocation unknownLocation2 = new SourceCodeLocation("fake", 0, 1);
 		CompilationUnit unit = new CompilationUnit(unknownLocation, "foo", false);
@@ -167,21 +153,6 @@
 		NoOp noop1 = new NoOp(first, unknownLocation);
 		NoOp noop2 = new NoOp(first, unknownLocation2);
 		Return ret = new Return(first, unknownLocation, new VariableRef(first, unknownLocation, "x", Untyped.INSTANCE));
-=======
-		SourceCodeLocation unknown = new SourceCodeLocation("unknown", 0, 0);
-		CompilationUnit unit = new CompilationUnit(unknown, "foo", false);
-		CFG first = new CFG(new CFGDescriptor(unknown, unit, true, "foo"));
-		Assignment assign = new Assignment(first, unknown,
-				new VariableRef(first, unknown, "x"),
-				new Literal(first, unknown, 5, Untyped.INSTANCE));
-		GT gt = new GT(first, new VariableRef(first, unknown, "x"),
-				new Literal(first, unknown, 2, Untyped.INSTANCE));
-		Print print = new Print(first, new Literal(first, unknown, "f", Untyped.INSTANCE));
-		NoOp noop1 = new NoOp(first, unknown);
-		NoOp noop2 = new NoOp(first, unknown);
-		Return ret = new Return(first, unknown,
-				new VariableRef(first, unknown, "x", Untyped.INSTANCE));
->>>>>>> 2a8fa8b3
 		first.addNode(assign, true);
 		first.addNode(gt);
 		first.addNode(print);
@@ -202,15 +173,15 @@
 		first.addControlFlowStructure(
 				new IfThenElse(first.getAdjacencyMatrix(), gt, noop2, tbranch.getNodes(), fbranch.getNodes()));
 
-		CFG second = new CFG(new CFGDescriptor(unknown, unit, true, "foo"));
-		assign = new Assignment(second, unknown,
-				new VariableRef(second, unknown, "x"),
-				new Literal(second, unknown, 5, Untyped.INSTANCE));
-		gt = new GT(second, new VariableRef(second, unknown, "x"),
-				new Literal(second, unknown, 2, Untyped.INSTANCE));
-		print = new Print(second, new Literal(second, unknown, "f", Untyped.INSTANCE));
-		ret = new Return(second, unknown,
-				new VariableRef(second, unknown, "x", Untyped.INSTANCE));
+		CFG second = new CFG(new CFGDescriptor(unknownLocation, unit, true, "foo"));
+		assign = new Assignment(second, unknownLocation,
+				new VariableRef(second, unknownLocation, "x"),
+				new Literal(second, unknownLocation, 5, Untyped.INSTANCE));
+		gt = new GT(second, new VariableRef(second, unknownLocation, "x"),
+				new Literal(second, unknownLocation, 2, Untyped.INSTANCE));
+		print = new Print(second, new Literal(second, unknownLocation, "f", Untyped.INSTANCE));
+		ret = new Return(second, unknownLocation,
+				new VariableRef(second, unknownLocation, "x", Untyped.INSTANCE));
 
 		second.addNode(assign, true);
 		second.addNode(gt);
