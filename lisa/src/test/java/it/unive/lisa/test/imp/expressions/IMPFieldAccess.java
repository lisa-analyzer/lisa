package it.unive.lisa.test.imp.expressions;

import it.unive.lisa.analysis.AbstractState;
import it.unive.lisa.analysis.AnalysisState;
import it.unive.lisa.analysis.HeapDomain;
import it.unive.lisa.analysis.SemanticException;
import it.unive.lisa.analysis.ValueDomain;
import it.unive.lisa.callgraph.CallGraph;
import it.unive.lisa.cfg.CFG;
import it.unive.lisa.cfg.statement.BinaryNativeCall;
import it.unive.lisa.cfg.statement.Expression;
import it.unive.lisa.symbolic.SymbolicExpression;
import it.unive.lisa.symbolic.heap.AccessChild;

/**
 * An expression modeling a field access operation ({@code object.field}). The
 * type of this expression is the one of the resolved field.
 * 
 * @author <a href="mailto:luca.negrini@unive.it">Luca Negrini</a>
 */
public class IMPFieldAccess extends BinaryNativeCall {

	/**
	 * Builds the field access.
	 * 
	 * @param cfg        the {@link CFG} where this operation lies
	 * @param sourceFile the source file name where this operation is defined
	 * @param line       the line number where this operation is defined
	 * @param col        the column where this operation is defined
	 * @param container  the expression representing the object reference that
	 *                       will receive the access
	 * @param id         the expression representing the accessed field
	 */
	public IMPFieldAccess(CFG cfg, String sourceFile, int line, int col, Expression container, Expression id) {
		super(cfg, sourceFile, line, col, ".", container, id);
	}

	@Override
<<<<<<< HEAD
	protected <A extends AbstractState<A, H, V>,
			H extends HeapDomain<H>,
			V extends ValueDomain<V>> AnalysisState<A, H, V> binarySemantics(
					AnalysisState<A, H, V> computedState, CallGraph callGraph, SymbolicExpression left,
					SymbolicExpression right)
					throws SemanticException {
		if (!left.getDynamicType().isPointerType() || !left.getDynamicType().isUntyped())
=======
	protected <H extends HeapDomain<H>, V extends ValueDomain<V>> AnalysisState<H, V> binarySemantics(
			AnalysisState<H, V> computedState, CallGraph callGraph, SymbolicExpression left, SymbolicExpression right)
			throws SemanticException {
		if (!left.getDynamicType().isPointerType() && !left.getDynamicType().isUntyped())
>>>>>>> 7f7617e4
			return computedState.bottom();
		// it is not possible to detect the correct type of the field without
		// resolving it. we rely on the rewriting that will happen inside heap
		// domain to translate this into a variable that will have its correct
		// type
		return computedState.smallStepSemantics(new AccessChild(getRuntimeTypes(), left, right));
	}
}<|MERGE_RESOLUTION|>--- conflicted
+++ resolved
@@ -36,20 +36,13 @@
 	}
 
 	@Override
-<<<<<<< HEAD
 	protected <A extends AbstractState<A, H, V>,
 			H extends HeapDomain<H>,
 			V extends ValueDomain<V>> AnalysisState<A, H, V> binarySemantics(
 					AnalysisState<A, H, V> computedState, CallGraph callGraph, SymbolicExpression left,
 					SymbolicExpression right)
 					throws SemanticException {
-		if (!left.getDynamicType().isPointerType() || !left.getDynamicType().isUntyped())
-=======
-	protected <H extends HeapDomain<H>, V extends ValueDomain<V>> AnalysisState<H, V> binarySemantics(
-			AnalysisState<H, V> computedState, CallGraph callGraph, SymbolicExpression left, SymbolicExpression right)
-			throws SemanticException {
 		if (!left.getDynamicType().isPointerType() && !left.getDynamicType().isUntyped())
->>>>>>> 7f7617e4
 			return computedState.bottom();
 		// it is not possible to detect the correct type of the field without
 		// resolving it. we rely on the rewriting that will happen inside heap
