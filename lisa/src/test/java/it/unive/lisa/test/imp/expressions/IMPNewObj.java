--- conflicted
+++ resolved
@@ -95,14 +95,9 @@
 			}
 
 		UnresolvedCall call = new UnresolvedCall(getCFG(), getSourceFile(), getLine(), getCol(),
-<<<<<<< HEAD
 				IMPFrontend.CALL_STRATEGY, getStaticType().toString(), fullExpressions);
-		AnalysisState<A, H, TypeEnvironment> typing = call.callTypeInference(computedState, callGraph, fullParams);
-=======
-				getStaticType().toString(), fullExpressions);
 		AnalysisState<A, H,
 				TypeEnvironment> typing = call.callTypeInference(entryState, callGraph, computedStates, fullParams);
->>>>>>> 3e6d764b
 
 		// at this stage, the runtime types correspond to the singleton set
 		// containing only the static type. This is fine since we are creating
