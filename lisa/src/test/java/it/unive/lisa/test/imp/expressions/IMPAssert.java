package it.unive.lisa.test.imp.expressions;

import it.unive.lisa.analysis.AbstractState;
import it.unive.lisa.analysis.AnalysisState;
import it.unive.lisa.analysis.HeapDomain;
import it.unive.lisa.analysis.SemanticException;
import it.unive.lisa.analysis.StatementStore;
import it.unive.lisa.analysis.ValueDomain;
import it.unive.lisa.analysis.impl.types.TypeEnvironment;
import it.unive.lisa.callgraph.CallGraph;
import it.unive.lisa.cfg.CFG;
import it.unive.lisa.cfg.statement.Expression;
import it.unive.lisa.cfg.statement.UnaryStatement;
import it.unive.lisa.symbolic.value.Skip;

/**
 * An assertion in an IMP program.
 * 
 * @author <a href="mailto:luca.negrini@unive.it">Luca Negrini</a>
 */
public class IMPAssert extends UnaryStatement {

	/**
	 * Builds the assertion.
	 * 
	 * @param cfg        the {@link CFG} where this operation lies
	 * @param sourceFile the source file name where this operation is defined
	 * @param line       the line number where this operation is defined
	 * @param col        the column where this operation is defined
	 * @param expression the expression being asserted
	 */
	public IMPAssert(CFG cfg, String sourceFile, int line, int col, Expression expression) {
		super(cfg, sourceFile, line, col, expression);
	}

	@Override
	public String toString() {
		return "assert " + getExpression();
	}

	@Override
<<<<<<< HEAD
	public <H extends HeapDomain<H>> AnalysisState<H, TypeEnvironment> typeInference(
			AnalysisState<H, TypeEnvironment> entryState, CallGraph callGraph,
			StatementStore<H, TypeEnvironment> expressions) throws SemanticException {
		AnalysisState<H, TypeEnvironment> result = getExpression().typeInference(entryState, callGraph, expressions);
		expressions.put(getExpression(), result);
		if (!getExpression().getMetaVariables().isEmpty())
			result = result.forgetIdentifiers(getExpression().getMetaVariables());
		if (!getExpression().getDynamicType().isBooleanType())
=======
	public <A extends AbstractState<A, H, TypeEnvironment>,
			H extends HeapDomain<H>> AnalysisState<A, H, TypeEnvironment> typeInference(
					AnalysisState<A, H, TypeEnvironment> entryState, CallGraph callGraph,
					StatementStore<A, H, TypeEnvironment> expressions) throws SemanticException {
		AnalysisState<A, H, TypeEnvironment> result = expression.typeInference(entryState, callGraph, expressions);
		expressions.put(expression, result);
		if (!expression.getMetaVariables().isEmpty())
			result = result.forgetIdentifiers(expression.getMetaVariables());
		if (!expression.getDynamicType().isBooleanType())
>>>>>>> 707ef3a8
			return result.bottom();
		return result.smallStepSemantics(new Skip());
	}

	@Override
<<<<<<< HEAD
	public <H extends HeapDomain<H>, V extends ValueDomain<V>> AnalysisState<H, V> semantics(
			AnalysisState<H, V> entryState, CallGraph callGraph, StatementStore<H, V> expressions)
			throws SemanticException {
		AnalysisState<H, V> result = getExpression().semantics(entryState, callGraph, expressions);
		expressions.put(getExpression(), result);
		if (!getExpression().getMetaVariables().isEmpty())
			result = result.forgetIdentifiers(getExpression().getMetaVariables());
		if (!getExpression().getDynamicType().isBooleanType())
=======
	public <A extends AbstractState<A, H, V>,
			H extends HeapDomain<H>,
			V extends ValueDomain<V>> AnalysisState<A, H, V> semantics(
					AnalysisState<A, H, V> entryState, CallGraph callGraph, StatementStore<A, H, V> expressions)
					throws SemanticException {
		AnalysisState<A, H, V> result = expression.semantics(entryState, callGraph, expressions);
		expressions.put(expression, result);
		if (!expression.getMetaVariables().isEmpty())
			result = result.forgetIdentifiers(expression.getMetaVariables());
		if (!expression.getDynamicType().isBooleanType())
>>>>>>> 707ef3a8
			return result.bottom();
		return result.smallStepSemantics(new Skip());
	}
}<|MERGE_RESOLUTION|>--- conflicted
+++ resolved
@@ -39,52 +39,30 @@
 	}
 
 	@Override
-<<<<<<< HEAD
-	public <H extends HeapDomain<H>> AnalysisState<H, TypeEnvironment> typeInference(
-			AnalysisState<H, TypeEnvironment> entryState, CallGraph callGraph,
-			StatementStore<H, TypeEnvironment> expressions) throws SemanticException {
-		AnalysisState<H, TypeEnvironment> result = getExpression().typeInference(entryState, callGraph, expressions);
+	public <A extends AbstractState<A, H, TypeEnvironment>,
+			H extends HeapDomain<H>> AnalysisState<A, H, TypeEnvironment> typeInference(
+					AnalysisState<A, H, TypeEnvironment> entryState, CallGraph callGraph,
+					StatementStore<A, H, TypeEnvironment> expressions) throws SemanticException {
+		AnalysisState<A, H, TypeEnvironment> result = getExpression().typeInference(entryState, callGraph, expressions);
 		expressions.put(getExpression(), result);
 		if (!getExpression().getMetaVariables().isEmpty())
 			result = result.forgetIdentifiers(getExpression().getMetaVariables());
 		if (!getExpression().getDynamicType().isBooleanType())
-=======
-	public <A extends AbstractState<A, H, TypeEnvironment>,
-			H extends HeapDomain<H>> AnalysisState<A, H, TypeEnvironment> typeInference(
-					AnalysisState<A, H, TypeEnvironment> entryState, CallGraph callGraph,
-					StatementStore<A, H, TypeEnvironment> expressions) throws SemanticException {
-		AnalysisState<A, H, TypeEnvironment> result = expression.typeInference(entryState, callGraph, expressions);
-		expressions.put(expression, result);
-		if (!expression.getMetaVariables().isEmpty())
-			result = result.forgetIdentifiers(expression.getMetaVariables());
-		if (!expression.getDynamicType().isBooleanType())
->>>>>>> 707ef3a8
 			return result.bottom();
 		return result.smallStepSemantics(new Skip());
 	}
 
 	@Override
-<<<<<<< HEAD
-	public <H extends HeapDomain<H>, V extends ValueDomain<V>> AnalysisState<H, V> semantics(
-			AnalysisState<H, V> entryState, CallGraph callGraph, StatementStore<H, V> expressions)
-			throws SemanticException {
-		AnalysisState<H, V> result = getExpression().semantics(entryState, callGraph, expressions);
-		expressions.put(getExpression(), result);
-		if (!getExpression().getMetaVariables().isEmpty())
-			result = result.forgetIdentifiers(getExpression().getMetaVariables());
-		if (!getExpression().getDynamicType().isBooleanType())
-=======
 	public <A extends AbstractState<A, H, V>,
 			H extends HeapDomain<H>,
 			V extends ValueDomain<V>> AnalysisState<A, H, V> semantics(
 					AnalysisState<A, H, V> entryState, CallGraph callGraph, StatementStore<A, H, V> expressions)
 					throws SemanticException {
-		AnalysisState<A, H, V> result = expression.semantics(entryState, callGraph, expressions);
-		expressions.put(expression, result);
-		if (!expression.getMetaVariables().isEmpty())
-			result = result.forgetIdentifiers(expression.getMetaVariables());
-		if (!expression.getDynamicType().isBooleanType())
->>>>>>> 707ef3a8
+		AnalysisState<A, H, V> result = getExpression().semantics(entryState, callGraph, expressions);
+		expressions.put(getExpression(), result);
+		if (!getExpression().getMetaVariables().isEmpty())
+			result = result.forgetIdentifiers(getExpression().getMetaVariables());
+		if (!getExpression().getDynamicType().isBooleanType())
 			return result.bottom();
 		return result.smallStepSemantics(new Skip());
 	}
