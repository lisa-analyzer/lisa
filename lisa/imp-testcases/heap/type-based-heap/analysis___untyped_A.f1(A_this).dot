--- conflicted
+++ resolved
@@ -1,19 +1,11 @@
 digraph {
-<<<<<<< HEAD
 	"node0" [shape="rect",color="black",label=<o = new A(1, 2)<BR/>{{<BR/>heap [[ [A] ]]<BR/>value [[ #TOP# ]]<BR/>}} -&gt; [o]>];
-	"node1" [shape="rect",color="gray",label=<o::b = 2<BR/>{{<BR/>heap [[ [A] ]]<BR/>value [[ heap[w]:A: #TOP# ]]<BR/>}} -&gt; [heap[w]:A]>];
-	"node2" [shape="rect",color="gray",label=<o::a = 1<BR/>{{<BR/>heap [[ [A] ]]<BR/>value [[ heap[w]:A: #TOP# ]]<BR/>}} -&gt; [heap[w]:A]>];
-	"node3" [shape="rect",color="black",peripheries="2",label=<ret<BR/>{{<BR/>heap [[ [A] ]]<BR/>value [[ heap[w]:A: #TOP# ]]<BR/>}} -&gt; [skip]>];
-	"node1" -> "node3" [color="black"];
-=======
-	"node0" [shape="rect",color="black",label=<o = new(1, 2)<BR/>{{<BR/>heap [[ [A] ]]<BR/>value [[ #TOP# ]]<BR/>}} -&gt; [o]>];
-	"node1" [shape="rect",color="black",peripheries="2",label=<ret<BR/>{{<BR/>heap [[ [A] ]]<BR/>value [[ heap[w]:A: [1, 2] ]]<BR/>}} -&gt; [skip]>];
-	"node2" [shape="rect",color="gray",label=<o::a = 1<BR/>{{<BR/>heap [[ [A] ]]<BR/>value [[ heap[w]:A: [1, 1] ]]<BR/>}} -&gt; [heap[w]:A]>];
-	"node3" [shape="rect",color="gray",label=<o::b = 2<BR/>{{<BR/>heap [[ [A] ]]<BR/>value [[ heap[w]:A: [1, 2] ]]<BR/>}} -&gt; [heap[w]:A]>];
->>>>>>> d82c0fb6
-	"node0" -> "node2" [color="black"];
+	"node1" [shape="rect",color="gray",label=<o::a = 1<BR/>{{<BR/>heap [[ [A] ]]<BR/>value [[ heap[w]:A: [1, 1] ]]<BR/>}} -&gt; [heap[w]:A]>];
+	"node2" [shape="rect",color="gray",label=<o::b = 2<BR/>{{<BR/>heap [[ [A] ]]<BR/>value [[ heap[w]:A: [1, 2] ]]<BR/>}} -&gt; [heap[w]:A]>];
+	"node3" [shape="rect",color="black",peripheries="2",label=<ret<BR/>{{<BR/>heap [[ [A] ]]<BR/>value [[ heap[w]:A: [1, 2] ]]<BR/>}} -&gt; [skip]>];
+	"node0" -> "node1" [color="black"];
+	"node1" -> "node2" [color="black"];
 	"node2" -> "node3" [color="black"];
-	"node3" -> "node1" [color="black"];
 subgraph cluster_legend {
 	label="Legend";
 	style=dotted;
