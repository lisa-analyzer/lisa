--- conflicted
+++ resolved
@@ -25,12 +25,7 @@
 	 * @param firstFollower the first statement after the loop exits
 	 * @param body          the statements in the loop body
 	 */
-<<<<<<< HEAD
-	public Loop(AdjacencyMatrix<Statement, Edge, ImplementedCFG> cfgMatrix, Statement condition,
-			Statement firstFollower,
-=======
-	public Loop(NodeList<CFG, Statement, Edge> cfgMatrix, Statement condition, Statement firstFollower,
->>>>>>> 2eb70663
+	public Loop(NodeList<ImplementedCFG, Statement, Edge> cfgMatrix, Statement condition, Statement firstFollower,
 			Collection<Statement> body) {
 		super(cfgMatrix, condition, firstFollower);
 		this.body = body;
