--- conflicted
+++ resolved
@@ -44,13 +44,9 @@
 	 * @param staticType        the static type of this call
 	 * @param parameters        the parameters of this call
 	 */
-<<<<<<< HEAD
+
 	public CallWithResult(ImplementedCFG cfg, CodeLocation location, ParameterAssigningStrategy assigningStrategy,
-			boolean instanceCall, String qualifier, String targetName, EvaluationOrder order, Type staticType,
-=======
-	public CallWithResult(CFG cfg, CodeLocation location, ParameterAssigningStrategy assigningStrategy,
 			CallType callType, String qualifier, String targetName, EvaluationOrder order, Type staticType,
->>>>>>> 12ab2fb8
 			Expression... parameters) {
 		super(cfg, location, assigningStrategy, callType, qualifier, targetName, order, staticType, parameters);
 	}
