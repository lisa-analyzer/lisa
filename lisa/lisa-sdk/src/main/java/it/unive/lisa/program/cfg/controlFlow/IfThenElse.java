package it.unive.lisa.program.cfg.controlFlow;

import it.unive.lisa.program.cfg.ImplementedCFG;
import it.unive.lisa.program.cfg.edge.Edge;
import it.unive.lisa.program.cfg.statement.NoOp;
import it.unive.lisa.program.cfg.statement.Statement;
import it.unive.lisa.util.datastructures.graph.code.NodeList;
import java.util.Collection;
import java.util.HashSet;

/**
 * A {@link ControlFlowStructure} representing a if-then-else.
 * 
 * @author <a href="mailto:luca.negrini@unive.it">Luca Negrini</a>
 */
public class IfThenElse extends ControlFlowStructure {

	private final Collection<Statement> trueBranch;

	private final Collection<Statement> falseBranch;

	/**
	 * Builds the if-then-else.
	 * 
	 * @param cfgMatrix     the matrix of the cfg containing this if-then-else
	 * @param condition     the condition of the if-then-else
	 * @param firstFollower the first statement after the if-then-else exits one
	 *                          of the branches
	 * @param trueBranch    the statements in the true branch
	 * @param falseBranch   the statements in the false branch
	 */
<<<<<<< HEAD
	public IfThenElse(AdjacencyMatrix<Statement, Edge, ImplementedCFG> cfgMatrix, Statement condition,
			Statement firstFollower,
=======
	public IfThenElse(NodeList<CFG, Statement, Edge> cfgMatrix, Statement condition, Statement firstFollower,
>>>>>>> 2eb70663
			Collection<Statement> trueBranch, Collection<Statement> falseBranch) {
		super(cfgMatrix, condition, firstFollower);
		this.trueBranch = trueBranch;
		this.falseBranch = falseBranch;
	}

	@Override
	public Collection<Statement> bodyStatements() {
		Collection<Statement> all = new HashSet<>(getTrueBranch());
		all.addAll(getFalseBranch());
		return all;
	}

	/**
	 * Yields the {@link Statement}s contained in the true branch of this
	 * if-then-else.
	 * 
	 * @return the true branch of the if-then-else
	 */
	public Collection<Statement> getTrueBranch() {
		return trueBranch;
	}

	/**
	 * Yields the {@link Statement}s contained in the false branch of this
	 * if-then-else.
	 * 
	 * @return the false branch of the if-then-else
	 */
	public Collection<Statement> getFalseBranch() {
		return falseBranch;
	}

	@Override
	public boolean contains(Statement st) {
		return trueBranch.contains(st) || falseBranch.contains(st);
	}

	@Override
	public void simplify() {
		trueBranch.removeIf(NoOp.class::isInstance);
		falseBranch.removeIf(NoOp.class::isInstance);
	}

	@Override
	public int hashCode() {
		final int prime = 31;
		int result = super.hashCode();
		result = prime * result + ((falseBranch == null) ? 0 : falseBranch.hashCode());
		result = prime * result + ((trueBranch == null) ? 0 : trueBranch.hashCode());
		return result;
	}

	@Override
	public boolean equals(Object obj) {
		if (this == obj)
			return true;
		if (!super.equals(obj))
			return false;
		if (getClass() != obj.getClass())
			return false;
		IfThenElse other = (IfThenElse) obj;
		if (falseBranch == null) {
			if (other.falseBranch != null)
				return false;
		} else if (!falseBranch.equals(other.falseBranch))
			return false;
		if (trueBranch == null) {
			if (other.trueBranch != null)
				return false;
		} else if (!trueBranch.equals(other.trueBranch))
			return false;
		return true;
	}

	@Override
	public String toString() {
		return "if-then-else[" + getCondition() + "]";
	}
}<|MERGE_RESOLUTION|>--- conflicted
+++ resolved
@@ -29,12 +29,7 @@
 	 * @param trueBranch    the statements in the true branch
 	 * @param falseBranch   the statements in the false branch
 	 */
-<<<<<<< HEAD
-	public IfThenElse(AdjacencyMatrix<Statement, Edge, ImplementedCFG> cfgMatrix, Statement condition,
-			Statement firstFollower,
-=======
-	public IfThenElse(NodeList<CFG, Statement, Edge> cfgMatrix, Statement condition, Statement firstFollower,
->>>>>>> 2eb70663
+	public IfThenElse(NodeList<ImplementedCFG, Statement, Edge> cfgMatrix, Statement condition, Statement firstFollower,
 			Collection<Statement> trueBranch, Collection<Statement> falseBranch) {
 		super(cfgMatrix, condition, firstFollower);
 		this.trueBranch = trueBranch;
