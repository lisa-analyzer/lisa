package it.unive.lisa.checks.semantic;

import it.unive.lisa.analysis.AbstractState;
import it.unive.lisa.analysis.CFGWithAnalysisResults;
import it.unive.lisa.analysis.heap.HeapDomain;
import it.unive.lisa.analysis.value.TypeDomain;
import it.unive.lisa.analysis.value.ValueDomain;
import it.unive.lisa.checks.syntactic.CheckTool;
import it.unive.lisa.interprocedural.callgraph.CallGraph;
import it.unive.lisa.interprocedural.callgraph.CallResolutionException;
import it.unive.lisa.program.cfg.CodeMember;
import it.unive.lisa.program.cfg.ImplementedCFG;
import it.unive.lisa.program.cfg.statement.call.Call;
import it.unive.lisa.program.cfg.statement.call.UnresolvedCall;
import java.util.Collection;
import java.util.Map;

/**
 * An extension of {@link CheckTool} that also contains the results of the
 * fixpoint computation.
 * 
 * @author <a href="mailto:luca.negrini@unive.it">Luca Negrini</a>
 * 
 * @param <A> the type of {@link AbstractState} contained in the results
 * @param <H> the type of {@link HeapDomain} contained in the results
 * @param <V> the type of {@link ValueDomain} contained in the results
 * @param <T> the type of {@link TypeDomain} contained in the results
 */
public class CheckToolWithAnalysisResults<A extends AbstractState<A, H, V, T>,
		H extends HeapDomain<H>,
		V extends ValueDomain<V>,
		T extends TypeDomain<T>> extends CheckTool {

<<<<<<< HEAD
	private final Map<ImplementedCFG, Collection<CFGWithAnalysisResults<A, H, V>>> results;
=======
	private final Map<CFG, Collection<CFGWithAnalysisResults<A, H, V, T>>> results;
>>>>>>> 12ab2fb8

	private final CallGraph callgraph;

	/**
	 * Builds the tool, storing the given results.
	 * 
	 * @param results   the results to store
	 * @param callgraph the callgraph that has been built during the analysis
	 */
<<<<<<< HEAD
	public CheckToolWithAnalysisResults(Map<ImplementedCFG, Collection<CFGWithAnalysisResults<A, H, V>>> results,
=======
	public CheckToolWithAnalysisResults(Map<CFG, Collection<CFGWithAnalysisResults<A, H, V, T>>> results,
>>>>>>> 12ab2fb8
			CallGraph callgraph) {
		this.results = results;
		this.callgraph = callgraph;
	}

	/**
	 * Builds the tool, copying the given tool and storing the given results.
	 * 
	 * @param other     the tool to copy
	 * @param results   the results to store
	 * @param callgraph the callgraph that has been built during the analysis
	 */
	public CheckToolWithAnalysisResults(CheckTool other,
<<<<<<< HEAD
			Map<ImplementedCFG, Collection<CFGWithAnalysisResults<A, H, V>>> results,
=======
			Map<CFG, Collection<CFGWithAnalysisResults<A, H, V, T>>> results,
>>>>>>> 12ab2fb8
			CallGraph callgraph) {
		super(other);
		this.results = results;
		this.callgraph = callgraph;
	}

	/**
	 * Yields the analysis results stored in this tool for the given
	 * {@link ImplementedCFG}.
	 * 
	 * @param cfg the cfg whose results are to be retrieved
	 * 
	 * @return the results on the given cfg
	 */
<<<<<<< HEAD
	public Collection<CFGWithAnalysisResults<A, H, V>> getResultOf(ImplementedCFG cfg) {
=======
	public Collection<CFGWithAnalysisResults<A, H, V, T>> getResultOf(CFG cfg) {
>>>>>>> 12ab2fb8
		return results.get(cfg);
	}

	/**
	 * Yields all the {@link CodeMember}s that call the given one, according to
	 * the {@link CallGraph} that has been built during the analysis.
	 * 
	 * @param cm the target code member
	 * 
	 * @return the collection of callers code members
	 */
	public Collection<CodeMember> getCallers(CodeMember cm) {
		return callgraph.getCallers(cm);
	}

	/**
	 * Yields all the {@link CodeMember}s that are called by the given one,
	 * according to the {@link CallGraph} that has been built during the
	 * analysis.
	 * 
	 * @param cm the target code member
	 * 
	 * @return the collection of called code members
	 */
	public Collection<CodeMember> getCallees(CodeMember cm) {
		return callgraph.getCallees(cm);
	}

	/**
	 * Yields all the {@link Call}s that targets the given {@link CodeMember},
	 * according to the {@link CallGraph} that has been built during the
	 * analysis.
	 * 
	 * @param cm the target code member
	 * 
	 * @return the collection of calls that target the code member
	 */
	public Collection<Call> getCallSites(CodeMember cm) {
		return callgraph.getCallSites(cm);
	}

	/**
	 * Yields the resolved version of the given call, according to the
	 * {@link CallGraph} that has been built during the analysis. Yields
	 * {@code null} if the call cannot be resolved (i.e. an exception happened).
	 * 
	 * @param call the call to resolve
	 * 
	 * @return the resolved version of the given call, or {@code null}
	 */
	public Call getResolvedVersion(UnresolvedCall call) {
		try {
			return callgraph.resolve(call, null, null);
		} catch (CallResolutionException e) {
			return null;
		}
	}
}<|MERGE_RESOLUTION|>--- conflicted
+++ resolved
@@ -31,11 +31,7 @@
 		V extends ValueDomain<V>,
 		T extends TypeDomain<T>> extends CheckTool {
 
-<<<<<<< HEAD
-	private final Map<ImplementedCFG, Collection<CFGWithAnalysisResults<A, H, V>>> results;
-=======
-	private final Map<CFG, Collection<CFGWithAnalysisResults<A, H, V, T>>> results;
->>>>>>> 12ab2fb8
+	private final Map<ImplementedCFG, Collection<CFGWithAnalysisResults<A, H, V, T>>> results;
 
 	private final CallGraph callgraph;
 
@@ -45,11 +41,7 @@
 	 * @param results   the results to store
 	 * @param callgraph the callgraph that has been built during the analysis
 	 */
-<<<<<<< HEAD
-	public CheckToolWithAnalysisResults(Map<ImplementedCFG, Collection<CFGWithAnalysisResults<A, H, V>>> results,
-=======
-	public CheckToolWithAnalysisResults(Map<CFG, Collection<CFGWithAnalysisResults<A, H, V, T>>> results,
->>>>>>> 12ab2fb8
+	public CheckToolWithAnalysisResults(Map<ImplementedCFG, Collection<CFGWithAnalysisResults<A, H, V, T>>> results,
 			CallGraph callgraph) {
 		this.results = results;
 		this.callgraph = callgraph;
@@ -63,11 +55,7 @@
 	 * @param callgraph the callgraph that has been built during the analysis
 	 */
 	public CheckToolWithAnalysisResults(CheckTool other,
-<<<<<<< HEAD
-			Map<ImplementedCFG, Collection<CFGWithAnalysisResults<A, H, V>>> results,
-=======
-			Map<CFG, Collection<CFGWithAnalysisResults<A, H, V, T>>> results,
->>>>>>> 12ab2fb8
+			Map<ImplementedCFG, Collection<CFGWithAnalysisResults<A, H, V, T>>> results,
 			CallGraph callgraph) {
 		super(other);
 		this.results = results;
@@ -82,11 +70,7 @@
 	 * 
 	 * @return the results on the given cfg
 	 */
-<<<<<<< HEAD
-	public Collection<CFGWithAnalysisResults<A, H, V>> getResultOf(ImplementedCFG cfg) {
-=======
-	public Collection<CFGWithAnalysisResults<A, H, V, T>> getResultOf(CFG cfg) {
->>>>>>> 12ab2fb8
+	public Collection<CFGWithAnalysisResults<A, H, V, T>> getResultOf(ImplementedCFG cfg) {
 		return results.get(cfg);
 	}
 
