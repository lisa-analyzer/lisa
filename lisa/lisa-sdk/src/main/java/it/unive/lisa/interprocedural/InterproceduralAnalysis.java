package it.unive.lisa.interprocedural;

import it.unive.lisa.analysis.AbstractState;
import it.unive.lisa.analysis.AnalysisState;
import it.unive.lisa.analysis.CFGWithAnalysisResults;
import it.unive.lisa.analysis.Lattice;
import it.unive.lisa.analysis.SemanticException;
import it.unive.lisa.analysis.StatementStore;
import it.unive.lisa.analysis.heap.HeapDomain;
import it.unive.lisa.analysis.lattices.ExpressionSet;
import it.unive.lisa.analysis.symbols.SymbolAliasing;
import it.unive.lisa.analysis.value.TypeDomain;
import it.unive.lisa.analysis.value.ValueDomain;
import it.unive.lisa.interprocedural.callgraph.CallGraph;
import it.unive.lisa.interprocedural.callgraph.CallResolutionException;
import it.unive.lisa.program.Program;
import it.unive.lisa.program.cfg.ImplementedCFG;
import it.unive.lisa.program.cfg.statement.Statement;
import it.unive.lisa.program.cfg.statement.call.CFGCall;
import it.unive.lisa.program.cfg.statement.call.Call;
import it.unive.lisa.program.cfg.statement.call.OpenCall;
import it.unive.lisa.program.cfg.statement.call.UnresolvedCall;
import it.unive.lisa.symbolic.SymbolicExpression;
import it.unive.lisa.symbolic.value.Identifier;
import it.unive.lisa.type.Type;
import it.unive.lisa.util.collections.externalSet.ExternalSet;
import it.unive.lisa.util.collections.workset.WorkingSet;
import it.unive.lisa.util.datastructures.graph.algorithms.FixpointException;
import java.util.Collection;

/**
 * The definition of interprocedural analyses.
 * 
 * @param <A> the type of {@link AbstractState} contained into the analysis
 *                state
 * @param <H> the type of {@link HeapDomain} contained into the computed
 *                abstract state
 * @param <V> the type of {@link ValueDomain} contained into the computed
 *                abstract state
 * @param <T> the type of {@link TypeDomain} contained into the computed
 *                abstract state
 */
public interface InterproceduralAnalysis<A extends AbstractState<A, H, V, T>,
		H extends HeapDomain<H>,
		V extends ValueDomain<V>,
		T extends TypeDomain<T>> {

	/**
	 * Initializes the interprocedural analysis of the given program.
	 *
	 * @param callgraph the callgraph used to resolve method calls
	 * @param program   the program
	 * @param policy    the {@link OpenCallPolicy} to be used for computing the
	 *                      result of {@link OpenCall}s
	 *
	 * @throws InterproceduralAnalysisException if an exception happens while
	 *                                              performing the
	 *                                              interprocedural analysis
	 */
	void init(Program program, CallGraph callgraph, OpenCallPolicy policy) throws InterproceduralAnalysisException;

	/**
	 * Computes a fixpoint over the whole control flow graph, producing a
	 * {@link CFGWithAnalysisResults} for each {@link ImplementedCFG} contained
	 * in this analysis. Each result is computed with
	 * {@link ImplementedCFG#fixpoint(AnalysisState, InterproceduralAnalysis, WorkingSet, int)}
	 * or one of its overloads. Results of individual cfgs are then available
	 * through {@link #getAnalysisResultsOf(ImplementedCFG)}.
	 * 
	 * @param entryState         the entry state for the {@link ImplementedCFG}s
	 *                               that are the entrypoints of the computation
	 * @param fixpointWorkingSet the concrete class of {@link WorkingSet} to be
	 *                               used in fixpoints.
	 * @param wideningThreshold  the number of fixpoint iteration on a given
	 *                               node after which calls to
	 *                               {@link Lattice#lub(Lattice)} gets replaced
	 *                               with {@link Lattice#widening(Lattice)}.
	 *
	 * @throws FixpointException if something goes wrong while evaluating the
	 *                               fixpoint
	 */
	void fixpoint(AnalysisState<A, H, V, T> entryState,
			Class<? extends WorkingSet<Statement>> fixpointWorkingSet,
			int wideningThreshold) throws FixpointException;

	/**
	 * Yields the results of the given analysis, identified by its class, on the
	 * given {@link ImplementedCFG}. Results are provided as
	 * {@link CFGWithAnalysisResults}.
	 * 
	 * @param cfg the cfg whose fixpoint results needs to be retrieved
	 *
	 * @return the result of the fixpoint computation of {@code valueDomain}
	 *             over {@code cfg}
	 */
<<<<<<< HEAD
	Collection<CFGWithAnalysisResults<A, H, V>> getAnalysisResultsOf(ImplementedCFG cfg);
=======
	Collection<CFGWithAnalysisResults<A, H, V, T>> getAnalysisResultsOf(CFG cfg);
>>>>>>> 12ab2fb8

	/**
	 * Computes an analysis state that abstracts the execution of the possible
	 * targets considering that they were given {@code parameters} as actual
	 * parameters, and the state when the call is executed is
	 * {@code entryState}.<br>
	 * <br>
	 * Note that the interprocedural analysis is also responsible for
	 * registering the call to the {@link CallGraph}, if needed.
	 *
	 * @param call        the call to evaluate
	 * @param entryState  the abstract analysis state when the call is reached
	 * @param parameters  the expressions representing the actual parameters of
	 *                        the call
	 * @param expressions the cache where analysis states of intermediate
	 *                        expressions must be stored
	 *
	 * @return an abstract analysis state representing the abstract result of
	 *             the cfg call. The
	 *             {@link AnalysisState#getComputedExpressions()} will contain
	 *             an {@link Identifier} pointing to the meta variable
	 *             containing the abstraction of the returned value, if any
	 *
	 * @throws SemanticException if something goes wrong during the computation
	 */
	AnalysisState<A, H, V, T> getAbstractResultOf(
			CFGCall call,
			AnalysisState<A, H, V, T> entryState,
			ExpressionSet<SymbolicExpression>[] parameters,
			StatementStore<A, H, V, T> expressions)
			throws SemanticException;

	/**
	 * Computes an analysis state that abstracts the execution of an unknown
	 * target considering that they were given {@code parameters} as actual
	 * parameters, and the state when the call is executed is
	 * {@code entryState}.
	 *
	 * @param call        the call to evaluate
	 * @param entryState  the abstract analysis state when the call is reached
	 * @param parameters  the expressions representing the actual parameters of
	 *                        the call
	 * @param expressions the cache where analysis states of intermediate
	 *                        expressions must be stored
	 *
	 * @return an abstract analysis state representing the abstract result of
	 *             the open call. The
	 *             {@link AnalysisState#getComputedExpressions()} will contain
	 *             an {@link Identifier} pointing to the meta variable
	 *             containing the abstraction of the returned value, if any
	 *
	 * @throws SemanticException if something goes wrong during the computation
	 */
	AnalysisState<A, H, V, T> getAbstractResultOf(
			OpenCall call,
			AnalysisState<A, H, V, T> entryState,
			ExpressionSet<SymbolicExpression>[] parameters,
			StatementStore<A, H, V, T> expressions)
			throws SemanticException;

	/**
	 * Yields a {@link Call} implementation that corresponds to the resolution
	 * of the given {@link UnresolvedCall}. This method will forward the call to
	 * {@link CallGraph#resolve(UnresolvedCall, ExternalSet[], SymbolAliasing)}
	 * if needed.
	 *
	 * @param call     the call to resolve
	 * @param types    the runtime types of the parameters of the call
	 * @param aliasing the symbol aliasing information
	 * 
	 * @return a collection of all the possible runtime targets
	 *
	 * @throws CallResolutionException if this analysis is unable to resolve the
	 *                                     given call
	 */
	Call resolve(UnresolvedCall call, ExternalSet<Type>[] types, SymbolAliasing aliasing)
			throws CallResolutionException;
}<|MERGE_RESOLUTION|>--- conflicted
+++ resolved
@@ -93,11 +93,8 @@
 	 * @return the result of the fixpoint computation of {@code valueDomain}
 	 *             over {@code cfg}
 	 */
-<<<<<<< HEAD
-	Collection<CFGWithAnalysisResults<A, H, V>> getAnalysisResultsOf(ImplementedCFG cfg);
-=======
-	Collection<CFGWithAnalysisResults<A, H, V, T>> getAnalysisResultsOf(CFG cfg);
->>>>>>> 12ab2fb8
+	Collection<CFGWithAnalysisResults<A, H, V, T>> getAnalysisResultsOf(ImplementedCFG cfg);
+
 
 	/**
 	 * Computes an analysis state that abstracts the execution of the possible
