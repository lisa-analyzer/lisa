--- conflicted
+++ resolved
@@ -19,11 +19,7 @@
 	/**
 	 * The matrix of the cfg containing this structure.
 	 */
-<<<<<<< HEAD
-	protected final AdjacencyMatrix<Statement, Edge, ImplementedCFG> cfgMatrix;
-=======
-	protected final NodeList<CFG, Statement, Edge> cfgMatrix;
->>>>>>> 2eb70663
+	protected final NodeList<ImplementedCFG, Statement, Edge> cfgMatrix;
 
 	private final Statement condition;
 
@@ -36,11 +32,7 @@
 	 * @param condition     the condition of the structure
 	 * @param firstFollower the first statement after the structure exits
 	 */
-<<<<<<< HEAD
-	protected ControlFlowStructure(AdjacencyMatrix<Statement, Edge, ImplementedCFG> cfgMatrix, Statement condition,
-=======
-	protected ControlFlowStructure(NodeList<CFG, Statement, Edge> cfgMatrix, Statement condition,
->>>>>>> 2eb70663
+	protected ControlFlowStructure(NodeList<ImplementedCFG, Statement, Edge> cfgMatrix, Statement condition,
 			Statement firstFollower) {
 		this.cfgMatrix = cfgMatrix;
 		this.condition = condition;
@@ -142,13 +134,8 @@
 	 * 
 	 * @return the matrix containing the full structure
 	 */
-<<<<<<< HEAD
-	public AdjacencyMatrix<Statement, Edge, ImplementedCFG> getCompleteStructure() {
-		AdjacencyMatrix<Statement, Edge, ImplementedCFG> complete = new AdjacencyMatrix<>();
-=======
-	public NodeList<CFG, Statement, Edge> getCompleteStructure() {
-		NodeList<CFG, Statement, Edge> complete = new NodeList<>(new SequentialEdge(), false);
->>>>>>> 2eb70663
+	public NodeList<ImplementedCFG, Statement, Edge> getCompleteStructure() {
+		NodeList<ImplementedCFG, Statement, Edge> complete = new NodeList<>(new SequentialEdge(), false);
 
 		// add all nodes
 		complete.addNode(getCondition());
