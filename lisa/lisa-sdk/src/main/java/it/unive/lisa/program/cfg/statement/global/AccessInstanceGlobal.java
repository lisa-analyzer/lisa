package it.unive.lisa.program.cfg.statement.global;

import it.unive.lisa.analysis.AbstractState;
import it.unive.lisa.analysis.AnalysisState;
import it.unive.lisa.analysis.SemanticException;
import it.unive.lisa.analysis.StatementStore;
import it.unive.lisa.analysis.heap.HeapDomain;
import it.unive.lisa.analysis.value.TypeDomain;
import it.unive.lisa.analysis.value.ValueDomain;
import it.unive.lisa.interprocedural.InterproceduralAnalysis;
import it.unive.lisa.program.CompilationUnit;
import it.unive.lisa.program.Global;
import it.unive.lisa.program.cfg.CodeLocation;
<<<<<<< HEAD
import it.unive.lisa.program.cfg.ImplementedCFG;
import it.unive.lisa.program.cfg.edge.Edge;
=======
>>>>>>> 12ab2fb8
import it.unive.lisa.program.cfg.statement.Expression;
import it.unive.lisa.program.cfg.statement.UnaryExpression;
import it.unive.lisa.symbolic.SymbolicExpression;
import it.unive.lisa.symbolic.heap.AccessChild;
import it.unive.lisa.symbolic.heap.HeapDereference;
import it.unive.lisa.symbolic.value.Variable;
import it.unive.lisa.type.Type;
import it.unive.lisa.util.collections.externalSet.ExternalSet;

/**
 * An access to an instance {@link Global} of a {@link CompilationUnit}.
 * 
 * @author <a href="mailto:luca.negrini@unive.it">Luca Negrini</a>
 */
public class AccessInstanceGlobal extends UnaryExpression {

	/**
	 * The global being accessed
	 */
	private final Global target;

	/**
	 * Builds the global access, happening at the given location in the program.
	 * The type of this expression is the one of the accessed global.
	 * 
	 * @param cfg      the cfg that this expression belongs to
	 * @param location the location where the expression is defined within the
	 *                     program
	 * @param receiver the expression that determines the accessed instance
	 * @param target   the accessed global
	 */
<<<<<<< HEAD
	public AccessInstanceGlobal(ImplementedCFG cfg, CodeLocation location, Expression receiver, Global target) {
		super(cfg, location, target.getStaticType());
		this.receiver = receiver;
=======
	public AccessInstanceGlobal(CFG cfg, CodeLocation location, Expression receiver, Global target) {
		super(cfg, location, "::", target.getStaticType(), receiver);
>>>>>>> 12ab2fb8
		this.target = target;
		receiver.setParentStatement(this);
	}

	/**
	 * Yields the expression that determines the receiver of the global access
	 * defined by this expression.
	 * 
	 * @return the receiver of the access
	 */
	public Expression getReceiver() {
		return getSubExpression();
	}

	/**
	 * Yields the instance {@link Global} targeted by this expression.
	 * 
	 * @return the global
	 */
	public Global getTarget() {
		return target;
	}

	@Override
<<<<<<< HEAD
	public int setOffset(int offset) {
		return this.offset = offset;
	}

	@Override
	public <V> boolean accept(GraphVisitor<ImplementedCFG, Statement, Edge, V> visitor, V tool) {
		return visitor.visit(tool, getCFG(), this);
	}

	@Override
=======
>>>>>>> 12ab2fb8
	public int hashCode() {
		final int prime = 31;
		int result = super.hashCode();
		result = prime * result + ((target == null) ? 0 : target.hashCode());
		return result;
	}

	@Override
	public boolean equals(Object obj) {
		if (this == obj)
			return true;
		if (!super.equals(obj))
			return false;
		if (getClass() != obj.getClass())
			return false;
		AccessInstanceGlobal other = (AccessInstanceGlobal) obj;
		if (target == null) {
			if (other.target != null)
				return false;
		} else if (!target.equals(other.target))
			return false;
		return true;
	}

	@Override
	public String toString() {
		return getSubExpression() + "::" + target.getName();
	}

	@Override
	protected <A extends AbstractState<A, H, V, T>,
			H extends HeapDomain<H>,
			V extends ValueDomain<V>,
			T extends TypeDomain<T>> AnalysisState<A, H, V, T> unarySemantics(
					InterproceduralAnalysis<A, H, V, T> interprocedural,
					AnalysisState<A, H, V, T> state,
					SymbolicExpression expr,
					StatementStore<A, H, V, T> expressions)
					throws SemanticException {
		Variable var = new Variable(
				target.getStaticType(),
				target.getName(),
				target.getAnnotations(),
				target.getLocation());

		Type exprType = expr.getDynamicType();
		Type recType;
		if (exprType.isUntyped()) {
			recType = exprType;
		} else if (exprType.isPointerType()) {
			ExternalSet<Type> inner = exprType.asPointerType().getInnerTypes();
			recType = inner.reduce(inner.first(), (r, t) -> r.commonSupertype(t));
		} else
			return state.bottom();
		HeapDereference container = new HeapDereference(recType, expr, getLocation());
		AccessChild access = new AccessChild(var.getStaticType(), container, var, getLocation());
		return state.smallStepSemantics(access, this);
	}
}<|MERGE_RESOLUTION|>--- conflicted
+++ resolved
@@ -11,11 +11,7 @@
 import it.unive.lisa.program.CompilationUnit;
 import it.unive.lisa.program.Global;
 import it.unive.lisa.program.cfg.CodeLocation;
-<<<<<<< HEAD
 import it.unive.lisa.program.cfg.ImplementedCFG;
-import it.unive.lisa.program.cfg.edge.Edge;
-=======
->>>>>>> 12ab2fb8
 import it.unive.lisa.program.cfg.statement.Expression;
 import it.unive.lisa.program.cfg.statement.UnaryExpression;
 import it.unive.lisa.symbolic.SymbolicExpression;
@@ -47,14 +43,8 @@
 	 * @param receiver the expression that determines the accessed instance
 	 * @param target   the accessed global
 	 */
-<<<<<<< HEAD
 	public AccessInstanceGlobal(ImplementedCFG cfg, CodeLocation location, Expression receiver, Global target) {
-		super(cfg, location, target.getStaticType());
-		this.receiver = receiver;
-=======
-	public AccessInstanceGlobal(CFG cfg, CodeLocation location, Expression receiver, Global target) {
 		super(cfg, location, "::", target.getStaticType(), receiver);
->>>>>>> 12ab2fb8
 		this.target = target;
 		receiver.setParentStatement(this);
 	}
@@ -79,19 +69,6 @@
 	}
 
 	@Override
-<<<<<<< HEAD
-	public int setOffset(int offset) {
-		return this.offset = offset;
-	}
-
-	@Override
-	public <V> boolean accept(GraphVisitor<ImplementedCFG, Statement, Edge, V> visitor, V tool) {
-		return visitor.visit(tool, getCFG(), this);
-	}
-
-	@Override
-=======
->>>>>>> 12ab2fb8
 	public int hashCode() {
 		final int prime = 31;
 		int result = super.hashCode();
