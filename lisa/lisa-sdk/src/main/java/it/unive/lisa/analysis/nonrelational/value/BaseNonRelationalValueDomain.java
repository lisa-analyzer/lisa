package it.unive.lisa.analysis.nonrelational.value;

import it.unive.lisa.analysis.BaseLattice;
import it.unive.lisa.analysis.SemanticDomain.Satisfiability;
import it.unive.lisa.analysis.SemanticException;
import it.unive.lisa.analysis.nonrelational.Environment;
import it.unive.lisa.program.cfg.ProgramPoint;
import it.unive.lisa.symbolic.ExpressionVisitor;
import it.unive.lisa.symbolic.SymbolicExpression;
import it.unive.lisa.symbolic.heap.AccessChild;
import it.unive.lisa.symbolic.heap.HeapDereference;
import it.unive.lisa.symbolic.heap.HeapReference;
import it.unive.lisa.symbolic.heap.MemoryAllocation;
import it.unive.lisa.symbolic.value.BinaryExpression;
import it.unive.lisa.symbolic.value.Constant;
import it.unive.lisa.symbolic.value.Identifier;
import it.unive.lisa.symbolic.value.NullConstant;
import it.unive.lisa.symbolic.value.PushAny;
import it.unive.lisa.symbolic.value.Skip;
import it.unive.lisa.symbolic.value.TernaryExpression;
import it.unive.lisa.symbolic.value.UnaryExpression;
import it.unive.lisa.symbolic.value.ValueExpression;
import it.unive.lisa.symbolic.value.operator.binary.BinaryOperator;
import it.unive.lisa.symbolic.value.operator.binary.LogicalAnd;
import it.unive.lisa.symbolic.value.operator.binary.LogicalOr;
import it.unive.lisa.symbolic.value.operator.binary.TypeCast;
import it.unive.lisa.symbolic.value.operator.binary.TypeConv;
import it.unive.lisa.symbolic.value.operator.ternary.TernaryOperator;
import it.unive.lisa.symbolic.value.operator.unary.LogicalNegation;
import it.unive.lisa.symbolic.value.operator.unary.UnaryOperator;

/**
 * Base implementation for {@link NonRelationalValueDomain}s. This class extends
 * {@link BaseLattice} and implements
 * {@link NonRelationalValueDomain#eval(SymbolicExpression, Environment, ProgramPoint)}
 * by taking care of the recursive computation of inner expressions evaluation.
 * 
 * @author <a href="mailto:luca.negrini@unive.it">Luca Negrini</a>
 * 
 * @param <T> the concrete type of this domain
 */
public interface BaseNonRelationalValueDomain<T extends BaseNonRelationalValueDomain<T>>
		extends BaseLattice<T>, NonRelationalValueDomain<T> {

	/**
	 * A {@link ExpressionVisitor} for {@link BaseNonRelationalValueDomain}
	 * instances.
	 * 
	 * @author <a href="mailto:luca.negrini@unive.it">Luca Negrini</a>
	 * 
	 * @param <T> the concrete type of the domain using this visitor
	 */
	@SuppressWarnings("unchecked")
	public class EvaluationVisitor<T extends BaseNonRelationalValueDomain<T>> implements ExpressionVisitor<T> {

		private static final String CANNOT_PROCESS_ERROR = "Cannot process a heap expression with a non-relational value domain";

		private final T singleton;

		/**
		 * Builds the visitor.
		 * 
		 * @param singleton an instance of the domain using this visitor
		 */
		public EvaluationVisitor(T singleton) {
			this.singleton = singleton;
		}

		@Override
		public T visit(AccessChild expression, T receiver, T child, Object... params) throws SemanticException {
			throw new SemanticException(CANNOT_PROCESS_ERROR);
		}

		@Override
		public T visit(MemoryAllocation expression, Object... params) throws SemanticException {
			throw new SemanticException(CANNOT_PROCESS_ERROR);
		}

		@Override
		public T visit(HeapReference expression, T arg, Object... params) throws SemanticException {
			throw new SemanticException(CANNOT_PROCESS_ERROR);
		}

		@Override
		public T visit(HeapDereference expression, T arg, Object... params) throws SemanticException {
			throw new SemanticException(CANNOT_PROCESS_ERROR);
		}

		@Override
		public T visit(UnaryExpression expression, T arg, Object... params) throws SemanticException {
			if (arg.isBottom())
				return arg;

			return singleton.evalUnaryExpression(expression.getOperator(), arg, (ProgramPoint) params[1]);
		}

		@Override
		public T visit(BinaryExpression expression, T left, T right, Object... params) throws SemanticException {
			if (left.isBottom())
				return left;
			if (right.isBottom())
				return right;

			if (expression.getOperator() == TypeCast.INSTANCE)
				return singleton.evalTypeCast(expression, left, right, (ProgramPoint) params[1]);

			if (expression.getOperator() == TypeConv.INSTANCE)
				return singleton.evalTypeConv(expression, left, right, (ProgramPoint) params[1]);

			return singleton.evalBinaryExpression(expression.getOperator(), left, right, (ProgramPoint) params[1]);
		}

		@Override
		public T visit(TernaryExpression expression, T left, T middle, T right, Object... params)
				throws SemanticException {
			if (left.isBottom())
				return left;
			if (middle.isBottom())
				return middle;
			if (right.isBottom())
				return right;

			return singleton.evalTernaryExpression(expression.getOperator(), left, middle, right,
					(ProgramPoint) params[1]);
		}

		@Override
		public T visit(Skip expression, Object... params) throws SemanticException {
			return singleton.bottom();
		}

		@Override
		public T visit(PushAny expression, Object... params) throws SemanticException {
			return singleton.evalPushAny(expression, (ProgramPoint) params[1]);
		}

		@Override
		public T visit(Constant expression, Object... params) throws SemanticException {
			if (expression instanceof NullConstant)
				return singleton.evalNullConstant((ProgramPoint) params[1]);
			return singleton.evalNonNullConstant(expression, (ProgramPoint) params[1]);
		}

		@Override
		public T visit(Identifier expression, Object... params) throws SemanticException {
			return singleton.evalIdentifier(expression, (ValueEnvironment<T>) params[0], (ProgramPoint) params[1]);
		}
	}

	@Override
	default Satisfiability satisfies(ValueExpression expression, ValueEnvironment<T> environment,
			ProgramPoint pp) throws SemanticException {
		if (expression instanceof Identifier)
			return satisfiesAbstractValue(environment.getState((Identifier) expression), pp);

		if (expression instanceof NullConstant)
			return satisfiesNullConstant(pp);

		if (expression instanceof Constant)
			return satisfiesNonNullConstant((Constant) expression, pp);

		if (expression instanceof UnaryExpression) {
			UnaryExpression unary = (UnaryExpression) expression;

			if (unary.getOperator() == LogicalNegation.INSTANCE)
				return satisfies((ValueExpression) unary.getExpression(), environment, pp).negate();
			else {
				T arg = eval((ValueExpression) unary.getExpression(), environment, pp);
				if (arg.isBottom())
					return Satisfiability.BOTTOM;

				return satisfiesUnaryExpression(unary.getOperator(), arg, pp);
			}
		}

		if (expression instanceof BinaryExpression) {
			BinaryExpression binary = (BinaryExpression) expression;

			if (binary.getOperator() == LogicalAnd.INSTANCE)
				return satisfies((ValueExpression) binary.getLeft(), environment, pp)
						.and(satisfies((ValueExpression) binary.getRight(), environment, pp));
			else if (binary.getOperator() == LogicalOr.INSTANCE)
				return satisfies((ValueExpression) binary.getLeft(), environment, pp)
						.or(satisfies((ValueExpression) binary.getRight(), environment, pp));
			else {
				T left = eval((ValueExpression) binary.getLeft(), environment, pp);
				if (left.isBottom())
					return Satisfiability.BOTTOM;

				T right = eval((ValueExpression) binary.getRight(), environment, pp);
				if (right.isBottom())
					return Satisfiability.BOTTOM;

				return satisfiesBinaryExpression(binary.getOperator(), left, right, pp);
			}
		}

		if (expression instanceof TernaryExpression) {
			TernaryExpression ternary = (TernaryExpression) expression;

			T left = eval((ValueExpression) ternary.getLeft(), environment, pp);
			if (left.isBottom())
				return Satisfiability.BOTTOM;

			T middle = eval((ValueExpression) ternary.getMiddle(), environment, pp);
			if (middle.isBottom())
				return Satisfiability.BOTTOM;

			T right = eval((ValueExpression) ternary.getRight(), environment, pp);
			if (right.isBottom())
				return Satisfiability.BOTTOM;

			return satisfiesTernaryExpression(ternary.getOperator(), left, middle, right, pp);
		}

		return Satisfiability.UNKNOWN;
	}

	@Override
	@SuppressWarnings("unchecked")
	default T eval(ValueExpression expression, ValueEnvironment<T> environment, ProgramPoint pp)
			throws SemanticException {
		return expression.accept(new EvaluationVisitor<>((T) this), environment, pp, this);
	}

	@Override
	default boolean tracksIdentifiers(Identifier id) {
		// As default, base non relational values domains
		// tracks only non-pointer identifier
		return canProcess(id);
	}

	@Override
	default boolean canProcess(SymbolicExpression expression) {
		if (expression.hasRuntimeTypes())
			return expression.getRuntimeTypes(null).stream().anyMatch(t -> !t.isPointerType() && !t.isInMemoryType());
		return !expression.getStaticType().isPointerType() && !expression.getStaticType().isInMemoryType();
	}

	/**
	 * Yields the evaluation of an identifier in a given environment.
	 * 
	 * @param id          the identifier to be evaluated
	 * @param environment the environment where the identifier must be evaluated
	 * @param pp          the program point that where this operation is being
	 *                        evaluated
	 * 
	 * @return the evaluation of the identifier
	 * 
	 * @throws SemanticException if an error occurs during the computation
	 */
	default T evalIdentifier(Identifier id, ValueEnvironment<T> environment, ProgramPoint pp)
			throws SemanticException {
		return environment.getState(id);
	}

	/**
	 * Yields the evaluation of a push-any expression.
	 * 
	 * @param pushAny the push-any expression to be evaluated
	 * @param pp      the program point that where this operation is being
	 *                    evaluated
	 * 
	 * @return the evaluation of the push-any expression
	 * 
	 * @throws SemanticException if an error occurs during the computation
	 */
	default T evalPushAny(PushAny pushAny, ProgramPoint pp) throws SemanticException {
		return top();
	}

	/**
	 * Yields the evaluation of a type conversion expression.
	 * 
	 * @param conv  the type conversion expression
	 * @param left  the left expression, namely the expression to be converted
	 * @param right the right expression, namely the types to which left should
	 *                  be converted
	 * @param pp    the program point that where this operation is being
	 *                  evaluated
	 * 
	 * @return the evaluation of the type conversion expression
	 * 
	 * @throws SemanticException if an error occurs during the computation
	 */
	default T evalTypeConv(BinaryExpression conv, T left, T right, ProgramPoint pp) throws SemanticException {
		return conv.getRuntimeTypes(pp.getProgram().getTypes()).isEmpty() ? bottom() : left;
	}

	/**
	 * Yields the evaluation of a type cast expression.
	 * 
	 * @param cast  the type casted expression
	 * @param left  the left expression, namely the expression to be casted
	 * @param right the right expression, namely the types to which left should
	 *                  be casted
	 * @param pp    the program point that where this operation is being
	 *                  evaluated
	 * 
	 * @return the evaluation of the type cast expression
	 * 
	 * @throws SemanticException if an error occurs during the computation
	 */
	default T evalTypeCast(BinaryExpression cast, T left, T right, ProgramPoint pp) throws SemanticException {
		return cast.getRuntimeTypes(pp.getProgram().getTypes()).isEmpty() ? bottom() : left;
	}

	/**
	 * Yields the evaluation of the null constant {@link NullConstant}.
	 * 
	 * @param pp the program point that where this operation is being evaluated
	 * 
	 * @return the evaluation of the constant
	 * 
	 * @throws SemanticException if an error occurs during the computation
	 */
	default T evalNullConstant(ProgramPoint pp) throws SemanticException {
		return top();
	}

	/**
	 * Yields the evaluation of the given non-null constant.
	 * 
	 * @param constant the constant to evaluate
	 * @param pp       the program point that where this operation is being
	 *                     evaluated
	 * 
	 * @return the evaluation of the constant
	 * 
	 * @throws SemanticException if an error occurs during the computation
	 */
	default T evalNonNullConstant(Constant constant, ProgramPoint pp) throws SemanticException {
		return top();
	}

	/**
	 * Yields the evaluation of a {@link UnaryExpression} applying
	 * {@code operator} to an expression whose abstract value is {@code arg}. It
	 * is guaranteed that {@code arg} is not {@link #bottom()}.
	 * 
	 * @param operator the operator applied by the expression
	 * @param arg      the instance of this domain representing the abstract
	 *                     value of the expresion's argument
	 * @param pp       the program point that where this operation is being
	 *                     evaluated
	 * 
	 * @return the evaluation of the expression
	 * 
	 * @throws SemanticException if an error occurs during the computation
	 */
	default T evalUnaryExpression(UnaryOperator operator, T arg, ProgramPoint pp) throws SemanticException {
		return top();
	}

	/**
	 * Yields the evaluation of a {@link BinaryExpression} applying
	 * {@code operator} to two expressions whose abstract value are {@code left}
	 * and {@code right}, respectively. It is guaranteed that both {@code left}
	 * and {@code right} are not {@link #bottom()} and that {@code operator} is
	 * neither {@link TypeCast} nor {@link TypeConv}.
	 * 
	 * @param operator the operator applied by the expression
	 * @param left     the instance of this domain representing the abstract
	 *                     value of the left-hand side argument
	 * @param right    the instance of this domain representing the abstract
	 *                     value of the right-hand side argument
	 * @param pp       the program point that where this operation is being
	 *                     evaluated
	 * 
	 * @return the evaluation of the expression
	 * 
	 * @throws SemanticException if an error occurs during the computation
	 */
	default T evalBinaryExpression(BinaryOperator operator, T left, T right, ProgramPoint pp)
			throws SemanticException {
		return top();
	}

	/**
	 * Yields the evaluation of a {@link TernaryExpression} applying
	 * {@code operator} to two expressions whose abstract value are
	 * {@code left}, {@code middle} and {@code right}, respectively. It is
	 * guaranteed that both {@code left} and {@code right} are not
	 * {@link #bottom()}.
	 * 
	 * @param operator the operator applied by the expression
	 * @param left     the instance of this domain representing the abstract
	 *                     value of the left-hand side argument
	 * @param middle   the instance of this domain representing the abstract
	 *                     value of the middle argument
	 * @param right    the instance of this domain representing the abstract
	 *                     value of the right-hand side argument
	 * @param pp       the program point that where this operation is being
	 *                     evaluated
	 * 
	 * @return the evaluation of the expression
	 * 
	 * @throws SemanticException if an error occurs during the computation
	 */
	default T evalTernaryExpression(TernaryOperator operator, T left, T middle, T right, ProgramPoint pp)
			throws SemanticException {
		return top();
	}

	/**
	 * Yields the satisfiability of an abstract value of type {@code <T>}.
	 * 
	 * @param value the abstract value whose satisfiability is to be evaluated
	 * @param pp    the program point that where this operation is being
	 *                  evaluated
	 * 
	 * @return {@link Satisfiability#SATISFIED} if the expression is satisfied
	 *             by this domain, {@link Satisfiability#NOT_SATISFIED} if it is
	 *             not satisfied, or {@link Satisfiability#UNKNOWN} if it is
	 *             either impossible to determine if it satisfied, or if it is
	 *             satisfied by some values and not by some others (this is
	 *             equivalent to a TOP boolean value)
	 * 
	 * @throws SemanticException if an error occurs during the computation
	 */
	default Satisfiability satisfiesAbstractValue(T value, ProgramPoint pp) throws SemanticException {
		return Satisfiability.UNKNOWN;
	}

	/**
	 * Yields the satisfiability of the null constant {@link NullConstant} on
	 * this abstract domain.
	 * 
	 * @param pp the program point that where this operation is being evaluated
	 * 
	 * @return {@link Satisfiability#SATISFIED} if the expression is satisfied
	 *             by this domain, {@link Satisfiability#NOT_SATISFIED} if it is
	 *             not satisfied, or {@link Satisfiability#UNKNOWN} if it is
	 *             either impossible to determine if it satisfied, or if it is
	 *             satisfied by some values and not by some others (this is
	 *             equivalent to a TOP boolean value)
	 * 
	 * @throws SemanticException if an error occurs during the computation
	 */
	default Satisfiability satisfiesNullConstant(ProgramPoint pp) throws SemanticException {
		return Satisfiability.UNKNOWN;
	}

	/**
	 * Yields the satisfiability of the given non-null constant on this abstract
	 * domain.
	 * 
	 * @param constant the constant to satisfied
	 * @param pp       the program point that where this operation is being
	 *                     evaluated
	 * 
	 * @return {@link Satisfiability#SATISFIED} is the constant is satisfied by
	 *             this domain, {@link Satisfiability#NOT_SATISFIED} if it is
	 *             not satisfied, or {@link Satisfiability#UNKNOWN} if it is
	 *             either impossible to determine if it satisfied, or if it is
	 *             satisfied by some values and not by some others (this is
	 *             equivalent to a TOP boolean value)
	 * 
	 * @throws SemanticException if an error occurs during the computation
	 */
	default Satisfiability satisfiesNonNullConstant(Constant constant, ProgramPoint pp) throws SemanticException {
		return Satisfiability.UNKNOWN;
	}

	/**
	 * Yields the satisfiability of a {@link UnaryExpression} applying
	 * {@code operator} to an expression whose abstract value is {@code arg},
	 * returning an instance of {@link Satisfiability}. It is guaranteed that
	 * {@code operator} is not {@link LogicalNegation} and {@code arg} is not
	 * {@link #bottom()}.
	 * 
	 * @param operator the unary operator applied by the expression
	 * @param arg      an instance of this abstract domain representing the
	 *                     argument of the unary expression
	 * @param pp       the program point that where this operation is being
	 *                     evaluated
	 * 
	 * @return {@link Satisfiability#SATISFIED} if the expression is satisfied
	 *             by this domain, {@link Satisfiability#NOT_SATISFIED} if it is
	 *             not satisfied, or {@link Satisfiability#UNKNOWN} if it is
	 *             either impossible to determine if it satisfied, or if it is
	 *             satisfied by some values and not by some others (this is
	 *             equivalent to a TOP boolean value)
	 * 
	 * @throws SemanticException if an error occurs during the computation
	 */
	default Satisfiability satisfiesUnaryExpression(UnaryOperator operator, T arg, ProgramPoint pp)
			throws SemanticException {
		return Satisfiability.UNKNOWN;
	}

	/**
	 * Yields the satisfiability of a {@link BinaryExpression} applying
	 * {@code operator} to two expressions whose abstract values are
	 * {@code left}, and {@code right}. This method returns an instance of
	 * {@link Satisfiability}. It is guaranteed that {@code operator} is neither
	 * {@link LogicalAnd} nor {@link LogicalOr}, and that both {@code left} and
	 * {@code right} are not {@link #bottom()}.
	 * 
	 * @param operator the binary operator applied by the expression
	 * @param left     an instance of this abstract domain representing the
	 *                     argument of the left-hand side of the binary
	 *                     expression
	 * @param right    an instance of this abstract domain representing the
	 *                     argument of the right-hand side of the binary
	 *                     expression
	 * @param pp       the program point that where this operation is being
	 *                     evaluated
	 * 
	 * @return {@link Satisfiability#SATISFIED} if the expression is satisfied
	 *             by this domain, {@link Satisfiability#NOT_SATISFIED} if it is
	 *             not satisfied, or {@link Satisfiability#UNKNOWN} if it is
	 *             either impossible to determine if it satisfied, or if it is
	 *             satisfied by some values and not by some others (this is
	 *             equivalent to a TOP boolean value)
	 * 
	 * @throws SemanticException if an error occurs during the computation
	 */
	default Satisfiability satisfiesBinaryExpression(BinaryOperator operator, T left, T right,
			ProgramPoint pp) throws SemanticException {
		return Satisfiability.UNKNOWN;
	}

	/**
	 * Yields the satisfiability of a {@link TernaryExpression} applying
	 * {@code operator} to three expressions whose abstract values are
	 * {@code left}, {@code middle} and {@code right}. This method returns an
	 * instance of {@link Satisfiability}. It is guaranteed that {@code left},
	 * {@code middle} and {@code right} are not {@link #bottom()}.
	 * 
	 * @param operator the ternary operator applied by the expression
	 * @param left     an instance of this abstract domain representing the
	 *                     argument of the left-most side of the ternary
	 *                     expression
	 * @param middle   an instance of this abstract domain representing the
	 *                     argument in the middle of the ternary expression
	 * @param right    an instance of this abstract domain representing the
	 *                     argument of the right-most side of the ternary
	 *                     expression
	 * @param pp       the program point that where this operation is being
	 *                     evaluated
	 * 
	 * @return {@link Satisfiability#SATISFIED} if the expression is satisfied
	 *             by this domain, {@link Satisfiability#NOT_SATISFIED} if it is
	 *             not satisfied, or {@link Satisfiability#UNKNOWN} if it is
	 *             either impossible to determine if it satisfied, or if it is
	 *             satisfied by some values and not by some others (this is
	 *             equivalent to a TOP boolean value)
	 * 
	 * @throws SemanticException if an error occurs during the computation
	 */
	default Satisfiability satisfiesTernaryExpression(TernaryOperator operator, T left, T middle, T right,
			ProgramPoint pp) throws SemanticException {
		return Satisfiability.UNKNOWN;
	}

	@Override
	default ValueEnvironment<T> assume(ValueEnvironment<T> environment, ValueExpression expression,
<<<<<<< HEAD
			ProgramPoint pp) throws SemanticException {
		Satisfiability sat = satisfies(expression, environment, pp);
		if (sat == Satisfiability.NOT_SATISFIED)
			return environment.bottom();
		if (sat == Satisfiability.SATISFIED)
			return environment;

=======
			ProgramPoint src, ProgramPoint dest) throws SemanticException {
>>>>>>> 34a29b38
		if (expression instanceof UnaryExpression) {
			UnaryExpression unary = (UnaryExpression) expression;

			if (unary.getOperator() == LogicalNegation.INSTANCE) {
				ValueExpression rewritten = unary.removeNegations();
				// It is possible that the expression cannot be rewritten (e.g.,
				// !true) hence we recursively call assume iff something changed
				if (rewritten != unary)
					return assume(environment, rewritten, src, dest);
			}

			return assumeUnaryExpression(environment, unary.getOperator(), (ValueExpression) unary.getExpression(), src,
					dest);
		}

		if (expression instanceof BinaryExpression) {
			BinaryExpression binary = (BinaryExpression) expression;

			if (binary.getOperator() == LogicalAnd.INSTANCE)
				return assume(environment, (ValueExpression) binary.getLeft(), src, dest)
						.glb(assume(environment, (ValueExpression) binary.getRight(), src, dest));
			else if (binary.getOperator() == LogicalOr.INSTANCE)
				return assume(environment, (ValueExpression) binary.getLeft(), src, dest)
						.lub(assume(environment, (ValueExpression) binary.getRight(), src, dest));
			else
				return assumeBinaryExpression(environment, binary.getOperator(), (ValueExpression) binary.getLeft(),
						(ValueExpression) binary.getRight(), src, dest);
		}

		if (expression instanceof TernaryExpression) {
			TernaryExpression ternary = (TernaryExpression) expression;

			return assumeTernaryExpression(environment, ternary.getOperator(), (ValueExpression) ternary.getLeft(),
					(ValueExpression) ternary.getMiddle(), (ValueExpression) ternary.getRight(), src, dest);
		}

		return environment;
	}

	/**
	 * Yields the environment {@code environment} assuming that a ternary
	 * expression with operator {@code operator}, left argument {@code left},
	 * middle argument {@code middle},and right argument {@code right} holds.
	 * 
	 * @param environment the environment on which the expression must be
	 *                        assumed
	 * @param operator    the operator of the ternary expression
	 * @param left        the left-hand side argument of the ternary expression
	 * @param middle      the middle-hand side argument of the ternary
	 *                        expression
	 * @param right       the right-hand side argument of the ternary expression
	 * @param src         the program point that where this operation is being
	 *                        evaluated, corresponding to the one that generated
	 *                        the given expression
	 * @param dest        the program point where the execution will move after
	 *                        the expression has been assumed
	 * 
	 * @return the environment {@code environment} assuming that a ternary
	 *             expression with operator {@code operator}, left argument
	 *             {@code left}, middle argument {@code middle},and right
	 *             argument {@code right} holds
	 * 
	 * @throws SemanticException if something goes wrong during the assumption
	 */
	default ValueEnvironment<T> assumeTernaryExpression(ValueEnvironment<T> environment,
			TernaryOperator operator, ValueExpression left, ValueExpression middle, ValueExpression right,
			ProgramPoint src, ProgramPoint dest) throws SemanticException {
		return environment;
	}

	/**
	 * Yields the environment {@code environment} assuming that a binary
	 * expression with operator {@code operator}, left argument {@code left},
	 * and right argument {@code right} holds. The binary expression with binary
	 * operator {@link LogicalAnd} and {@link LogicalOr} are already handled by
	 * {@link BaseNonRelationalValueDomain#assume}.
	 * 
	 * @param environment the environment on which the expression must be
	 *                        assumed
	 * @param operator    the operator of the binary expression
	 * @param left        the left-hand side argument of the binary expression
	 * @param right       the right-hand side argument of the binary expression
	 * @param src         the program point that where this operation is being
	 *                        evaluated, corresponding to the one that generated
	 *                        the given expression
	 * @param dest        the program point where the execution will move after
	 *                        the expression has been assumed
	 * 
	 * @return the environment {@code environment} assuming that a binary
	 *             expression with operator {@code operator}, left argument
	 *             {@code left}, and right argument {@code right} holds
	 * 
	 * @throws SemanticException if something goes wrong during the assumption
	 */
	default ValueEnvironment<T> assumeBinaryExpression(ValueEnvironment<T> environment,
			BinaryOperator operator, ValueExpression left, ValueExpression right, ProgramPoint src,
			ProgramPoint dest) throws SemanticException {
		return environment;
	}

	/**
	 * Yields the environment {@code environment} assuming that an unary
	 * expression with operator {@code operator} and argument {@code expression}
	 * holds.
	 * 
	 * @param environment the environment on which the expression must be
	 *                        assumed
	 * @param operator    the operator of the unary expression
	 * @param expression  the argument of the unary expression
	 * @param src         the program point that where this operation is being
	 *                        evaluated, corresponding to the one that generated
	 *                        the given expression
	 * @param dest        the program point where the execution will move after
	 *                        the expression has been assumed
	 * 
	 * @return the environment {@code environment} assuming that an unary
	 *             expression with operator {@code operator} and argument
	 *             {@code expression} holds.
	 * 
	 * @throws SemanticException if something goes wrong during the assumption
	 */
	default ValueEnvironment<T> assumeUnaryExpression(ValueEnvironment<T> environment,
			UnaryOperator operator, ValueExpression expression, ProgramPoint src, ProgramPoint dest)
			throws SemanticException {
		return environment;
	}
}<|MERGE_RESOLUTION|>--- conflicted
+++ resolved
@@ -556,17 +556,13 @@
 
 	@Override
 	default ValueEnvironment<T> assume(ValueEnvironment<T> environment, ValueExpression expression,
-<<<<<<< HEAD
-			ProgramPoint pp) throws SemanticException {
-		Satisfiability sat = satisfies(expression, environment, pp);
+			ProgramPoint src, ProgramPoint dest) throws SemanticException {
+		Satisfiability sat = satisfies(expression, environment, src);
 		if (sat == Satisfiability.NOT_SATISFIED)
 			return environment.bottom();
 		if (sat == Satisfiability.SATISFIED)
 			return environment;
 
-=======
-			ProgramPoint src, ProgramPoint dest) throws SemanticException {
->>>>>>> 34a29b38
 		if (expression instanceof UnaryExpression) {
 			UnaryExpression unary = (UnaryExpression) expression;
 
