package it.unive.lisa.symbolic.heap;

import it.unive.lisa.analysis.SemanticException;
import it.unive.lisa.program.annotations.Annotations;
import it.unive.lisa.program.cfg.CodeLocation;
import it.unive.lisa.symbolic.ExpressionVisitor;
import it.unive.lisa.type.Type;
import java.util.Objects;

/**
 * An allocation of a memory location.
 * 
 * @author <a href="mailto:luca.negrini@unive.it">Luca Negrini</a>
 */
public class MemoryAllocation extends HeapExpression {

	/**
	 * If this allocation is allocated in the stack.
	 */
	private final boolean isStackAllocation;

	/**
	 * Annotations of this memory allocation.
	 */
	private final Annotations anns;

	/**
	 * Builds the heap allocation.
	 * 
	 * @param staticType the static type of this expression
	 * @param location   the code location of the statement that has generated
	 *                       this expression
	 * @param anns       the annotations of this memory allocation
	 */
<<<<<<< HEAD
	public MemoryAllocation(Type staticType, CodeLocation location, Annotations anns) {
		this(staticType, location, anns, false);
=======
	public MemoryAllocation(
			Type staticType,
			CodeLocation location) {
		this(staticType, location, false);
>>>>>>> 1f05cbea
	}

	/**
	 * Builds the heap allocation.
	 * 
	 * @param staticType        the static type of this expression
	 * @param location          the code location of the statement that has
	 *                              generated this expression
	 * @param anns              the annotations of this memory allocation
	 * @param isStackAllocation if this allocation is allocated in the stack
	 */
<<<<<<< HEAD
	public MemoryAllocation(Type staticType, CodeLocation location, Annotations anns, boolean isStackAllocation) {
=======
	public MemoryAllocation(
			Type staticType,
			CodeLocation location,
			boolean isStackAllocation) {
>>>>>>> 1f05cbea
		super(staticType, location);
		this.isStackAllocation = isStackAllocation;
		this.anns = anns;
	}

	@Override
	public int hashCode() {
		final int prime = 31;
		int result = super.hashCode();
		result = prime * result + Objects.hash(anns, isStackAllocation);
		return result;
	}

	/**
	 * Yields whether this memory allocation is allocated in the stack.
	 * 
	 * @return whether this memory allocation is allocated in the stack
	 */
	public boolean isStackAllocation() {
		return isStackAllocation;
	}

	/**
	 * Yields the annotations of this expression.
	 * 
	 * @return the annotations of this expression
	 */
	public Annotations getAnnotations() {
		return anns;
	}

	@Override
	public boolean equals(
			Object obj) {
		if (this == obj)
			return true;
		if (!super.equals(obj))
			return false;
		if (getClass() != obj.getClass())
			return false;
		MemoryAllocation other = (MemoryAllocation) obj;
		return Objects.equals(anns, other.anns) && isStackAllocation == other.isStackAllocation;
	}

	@Override
	public String toString() {
		return (isStackAllocation ? "" : "new ") + getStaticType();
	}

	@Override
	public <T> T accept(
			ExpressionVisitor<T> visitor,
			Object... params)
			throws SemanticException {
		return visitor.visit(this, params);
	}
}<|MERGE_RESOLUTION|>--- conflicted
+++ resolved
@@ -30,17 +30,41 @@
 	 * @param staticType the static type of this expression
 	 * @param location   the code location of the statement that has generated
 	 *                       this expression
-	 * @param anns       the annotations of this memory allocation
 	 */
-<<<<<<< HEAD
-	public MemoryAllocation(Type staticType, CodeLocation location, Annotations anns) {
-		this(staticType, location, anns, false);
-=======
 	public MemoryAllocation(
 			Type staticType,
 			CodeLocation location) {
 		this(staticType, location, false);
->>>>>>> 1f05cbea
+	}
+
+	/**
+	 * Builds the heap allocation.
+	 * 
+	 * @param staticType the static type of this expression
+	 * @param location   the code location of the statement that has generated
+	 *                       this expression
+	 * @param anns       the annotations of this memory allocation
+	 */
+	public MemoryAllocation(
+			Type staticType,
+			CodeLocation location,
+			Annotations anns) {
+		this(staticType, location, anns, false);
+	}
+
+	/**
+	 * Builds the heap allocation.
+	 * 
+	 * @param staticType        the static type of this expression
+	 * @param location          the code location of the statement that has
+	 *                              generated this expression
+	 * @param isStackAllocation if this allocation is allocated in the stack
+	 */
+	public MemoryAllocation(
+			Type staticType,
+			CodeLocation location,
+			boolean isStackAllocation) {
+		this(staticType, location, new Annotations(), isStackAllocation);
 	}
 
 	/**
@@ -52,14 +76,11 @@
 	 * @param anns              the annotations of this memory allocation
 	 * @param isStackAllocation if this allocation is allocated in the stack
 	 */
-<<<<<<< HEAD
-	public MemoryAllocation(Type staticType, CodeLocation location, Annotations anns, boolean isStackAllocation) {
-=======
 	public MemoryAllocation(
 			Type staticType,
 			CodeLocation location,
+			Annotations anns,
 			boolean isStackAllocation) {
->>>>>>> 1f05cbea
 		super(staticType, location);
 		this.isStackAllocation = isStackAllocation;
 		this.anns = anns;
