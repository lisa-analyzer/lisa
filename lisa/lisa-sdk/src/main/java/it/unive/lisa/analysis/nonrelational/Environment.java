package it.unive.lisa.analysis.nonrelational;

import it.unive.lisa.analysis.SemanticException;
import it.unive.lisa.analysis.lattices.FunctionalLattice;
import it.unive.lisa.program.cfg.ProgramPoint;
import it.unive.lisa.symbolic.SymbolicExpression;
import it.unive.lisa.symbolic.value.Identifier;
import java.util.Map;

/**
 * An environment for a {@link NonRelationalDomain}, that maps
 * {@link Identifier}s to instances of such domain. This is a
 * {@link FunctionalLattice}, that is, it implements a function mapping keys
 * (identifiers) to values (instances of the domain), and lattice operations are
 * automatically lifted for individual elements of the environment if they are
 * mapped to the same key.
 * 
 * @author <a href="mailto:luca.negrini@unive.it">Luca Negrini</a>
 * 
 * @param <M> the concrete type of environment
 * @param <E> the type of expressions that this domain can evaluate
 * @param <T> the concrete instance of the {@link NonRelationalDomain} whose
 *                instances are mapped in this environment
 */
public abstract class Environment<M extends Environment<M, E, T>,
		E extends SymbolicExpression,
		T extends NonRelationalDomain<T, E, M>>
		extends VariableLift<M, E, T> {

	/**
	 * Builds an empty environment.
	 * 
	 * @param domain a singleton instance to be used during semantic operations
	 *                   to retrieve top and bottom values
	 */
	public Environment(T domain) {
		super(domain);
	}

	/**
	 * Builds an environment containing the given mapping. If function is
	 * {@code null}, the new environment is the top environment if
	 * {@code lattice.isTop()} holds, and it is the bottom environment if
	 * {@code lattice.isBottom()} holds.
	 * 
	 * @param domain   a singleton instance to be used during semantic
	 *                     operations to retrieve top and bottom values
	 * @param function the function representing the mapping contained in the
	 *                     new environment; can be {@code null}
	 */
	public Environment(T domain, Map<Identifier, T> function) {
		super(domain, function);
	}

	@Override
	@SuppressWarnings("unchecked")
	public M assign(Identifier id, E expression, ProgramPoint pp) throws SemanticException {
		if (isBottom())
			return (M) this;

		// If id cannot be tracked by the underlying
		// lattice, return this
		if (!lattice.canProcess(expression) || !lattice.tracksIdentifiers(id))
			return (M) this;

		Map<Identifier, T> func = mkNewFunction(function, false);
		T value = lattice.eval(expression, (M) this, pp);
		T v = lattice.variable(id, pp);
		if (!v.isBottom())
			// some domains might provide fixed representations
			// for some variables
			value = v;
		if (id.isWeak() && function != null && function.containsKey(id))
			// if we have a weak identifier for which we already have
			// information, we we perform a weak assignment
			value = value.lub(getState(id));
		func.put(id, value);
		return mk(lattice, func);
	}

	@Override
	@SuppressWarnings("unchecked")
<<<<<<< HEAD
	public M smallStepSemantics(E expression, ProgramPoint pp) throws SemanticException {
		// environments do not change without assignments
		return (M) this;
=======
	public M assume(E expression, ProgramPoint src, ProgramPoint dest) throws SemanticException {
		if (isBottom())
			return (M) this;

		Satisfiability sat = lattice.satisfies(expression, (M) this, src);
		if (sat == Satisfiability.NOT_SATISFIED)
			return bottom();

		if (sat == Satisfiability.SATISFIED)
			return assumeSatisfied(eval(expression, src).getRight());

		return lattice.assume((M) this, expression, src, dest);
>>>>>>> 34a29b38
	}

	/**
	 * Evaluates the given expression to an abstract value.
	 * 
	 * @param expression the expression to evaluate
	 * @param pp         the program point where the evaluation happens
	 * 
	 * @return the abstract result of the evaluation
	 * 
	 * @throws SemanticException if an error happens during the evaluation
	 */
	@SuppressWarnings("unchecked")
	public T eval(E expression, ProgramPoint pp) throws SemanticException {
		return lattice.eval(expression, (M) this, pp);
	}

	@Override
	@SuppressWarnings("unchecked")
	public M assume(E expression, ProgramPoint pp) throws SemanticException {
		if (isBottom())
			return (M) this;
		return lattice.assume((M) this, expression, pp);
	}
}<|MERGE_RESOLUTION|>--- conflicted
+++ resolved
@@ -80,24 +80,9 @@
 
 	@Override
 	@SuppressWarnings("unchecked")
-<<<<<<< HEAD
 	public M smallStepSemantics(E expression, ProgramPoint pp) throws SemanticException {
 		// environments do not change without assignments
 		return (M) this;
-=======
-	public M assume(E expression, ProgramPoint src, ProgramPoint dest) throws SemanticException {
-		if (isBottom())
-			return (M) this;
-
-		Satisfiability sat = lattice.satisfies(expression, (M) this, src);
-		if (sat == Satisfiability.NOT_SATISFIED)
-			return bottom();
-
-		if (sat == Satisfiability.SATISFIED)
-			return assumeSatisfied(eval(expression, src).getRight());
-
-		return lattice.assume((M) this, expression, src, dest);
->>>>>>> 34a29b38
 	}
 
 	/**
@@ -117,9 +102,9 @@
 
 	@Override
 	@SuppressWarnings("unchecked")
-	public M assume(E expression, ProgramPoint pp) throws SemanticException {
+	public M assume(E expression, ProgramPoint src, ProgramPoint dest) throws SemanticException {
 		if (isBottom())
 			return (M) this;
-		return lattice.assume((M) this, expression, pp);
+		return lattice.assume((M) this, expression, src, dest);
 	}
 }