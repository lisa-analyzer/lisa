package it.unive.lisa.analysis.nonrelational.inference;

import it.unive.lisa.analysis.BaseLattice;
import it.unive.lisa.analysis.SemanticDomain.Satisfiability;
import it.unive.lisa.analysis.SemanticException;
import it.unive.lisa.program.cfg.ProgramPoint;
import it.unive.lisa.symbolic.ExpressionVisitor;
import it.unive.lisa.symbolic.SymbolicExpression;
import it.unive.lisa.symbolic.heap.AccessChild;
import it.unive.lisa.symbolic.heap.HeapDereference;
import it.unive.lisa.symbolic.heap.HeapReference;
import it.unive.lisa.symbolic.heap.MemoryAllocation;
import it.unive.lisa.symbolic.value.BinaryExpression;
import it.unive.lisa.symbolic.value.Constant;
import it.unive.lisa.symbolic.value.Identifier;
import it.unive.lisa.symbolic.value.NullConstant;
import it.unive.lisa.symbolic.value.PushAny;
import it.unive.lisa.symbolic.value.Skip;
import it.unive.lisa.symbolic.value.TernaryExpression;
import it.unive.lisa.symbolic.value.UnaryExpression;
import it.unive.lisa.symbolic.value.ValueExpression;
import it.unive.lisa.symbolic.value.operator.binary.BinaryOperator;
import it.unive.lisa.symbolic.value.operator.binary.LogicalAnd;
import it.unive.lisa.symbolic.value.operator.binary.LogicalOr;
import it.unive.lisa.symbolic.value.operator.binary.TypeCast;
import it.unive.lisa.symbolic.value.operator.binary.TypeConv;
import it.unive.lisa.symbolic.value.operator.ternary.TernaryOperator;
import it.unive.lisa.symbolic.value.operator.unary.LogicalNegation;
import it.unive.lisa.symbolic.value.operator.unary.UnaryOperator;

/**
 * Base implementation for {@link InferredValue}s. This class extends
 * {@link BaseLattice} and implements
 * {@link InferredValue#eval(ValueExpression, InferenceSystem, ProgramPoint)} by
 * taking care of the recursive computation of inner expressions evaluation.
 * 
 * @author <a href="mailto:luca.negrini@unive.it">Luca Negrini</a>
 * 
 * @param <T> the concrete type of this domain
 */
public interface BaseInferredValue<T extends BaseInferredValue<T>> extends BaseLattice<T>, InferredValue<T> {

	/**
	 * A {@link ExpressionVisitor} for {@link BaseInferredValue} instances.
	 * 
	 * @author <a href="mailto:luca.negrini@unive.it">Luca Negrini</a>
	 * 
	 * @param <T> the concrete type of the domain using this visitor
	 */
	@SuppressWarnings("unchecked")
	public class EvaluationVisitor<T extends BaseInferredValue<T>> implements ExpressionVisitor<InferredPair<T>> {

		private static final String CANNOT_PROCESS_ERROR = "Cannot process a heap expression with an inferred value domain";

		private final T singleton;

		/**
		 * Builds the visitor.
		 * 
		 * @param singleton an instance of the domain using this visitor
		 */
		public EvaluationVisitor(T singleton) {
			this.singleton = singleton;
		}

		@Override
		public InferredPair<T> visit(AccessChild expression, InferredPair<T> receiver, InferredPair<T> child,
				Object... params) throws SemanticException {
			throw new SemanticException(CANNOT_PROCESS_ERROR);
		}

		@Override
		public InferredPair<T> visit(MemoryAllocation expression, Object... params) throws SemanticException {
			throw new SemanticException(CANNOT_PROCESS_ERROR);
		}

		@Override
		public InferredPair<T> visit(HeapReference expression, InferredPair<T> arg, Object... params)
				throws SemanticException {
			throw new SemanticException(CANNOT_PROCESS_ERROR);
		}

		@Override
		public InferredPair<T> visit(HeapDereference expression, InferredPair<T> arg, Object... params)
				throws SemanticException {
			throw new SemanticException(CANNOT_PROCESS_ERROR);
		}

		@Override
		public InferredPair<T> visit(UnaryExpression expression, InferredPair<T> arg, Object... params)
				throws SemanticException {
			if (arg.getInferred().isBottom())
				return arg;

			return singleton.evalUnaryExpression(expression.getOperator(), arg.getInferred(),
					((InferenceSystem<T>) params[0]).getExecutionState(), (ProgramPoint) params[1]);
		}

		@Override
		public InferredPair<T> visit(BinaryExpression expression, InferredPair<T> left, InferredPair<T> right,
				Object... params) throws SemanticException {
			if (left.getInferred().isBottom())
				return left;
			if (right.getInferred().isBottom())
				return right;

			if (expression.getOperator() == TypeCast.INSTANCE)
				return singleton.evalTypeCast(expression, left.getInferred(), right.getInferred(),
						((InferenceSystem<T>) params[0]).getExecutionState(), (ProgramPoint) params[1]);

			if (expression.getOperator() == TypeConv.INSTANCE)
				return singleton.evalTypeConv(expression, left.getInferred(), right.getInferred(),
						((InferenceSystem<T>) params[0]).getExecutionState(), (ProgramPoint) params[1]);

			return singleton.evalBinaryExpression(expression.getOperator(), left.getInferred(), right.getInferred(),
					((InferenceSystem<T>) params[0]).getExecutionState(), (ProgramPoint) params[1]);
		}

		@Override
		public InferredPair<T> visit(TernaryExpression expression, InferredPair<T> left, InferredPair<T> middle,
				InferredPair<T> right, Object... params)
				throws SemanticException {
			if (left.getInferred().isBottom())
				return left;
			if (middle.getInferred().isBottom())
				return middle;
			if (right.getInferred().isBottom())
				return right;

			return singleton.evalTernaryExpression(expression.getOperator(), left.getInferred(), middle.getInferred(),
					right.getInferred(), ((InferenceSystem<T>) params[0]).getExecutionState(),
					(ProgramPoint) params[1]);
		}

		@Override
		public InferredPair<T> visit(Skip expression, Object... params) throws SemanticException {
			T bot = singleton.bottom();
			return new InferredPair<>(bot, bot, bot);
		}

		@Override
		public InferredPair<T> visit(PushAny expression, Object... params) throws SemanticException {
			return singleton.evalPushAny(expression, ((InferenceSystem<T>) params[0]).getExecutionState(),
					(ProgramPoint) params[1]);
		}

		@Override
		public InferredPair<T> visit(Constant expression, Object... params) throws SemanticException {
			if (expression instanceof NullConstant)
				return singleton.evalNullConstant(((InferenceSystem<T>) params[0]).getExecutionState(),
						(ProgramPoint) params[1]);
			return singleton.evalNonNullConstant(expression, ((InferenceSystem<T>) params[0]).getExecutionState(),
					(ProgramPoint) params[1]);
		}

		@Override
		public InferredPair<T> visit(Identifier expression, Object... params) throws SemanticException {
			return singleton.evalIdentifier(expression, (InferenceSystem<T>) params[0], (ProgramPoint) params[1]);
		}

	}

	@Override
	default Satisfiability satisfies(ValueExpression expression, InferenceSystem<T> environment, ProgramPoint pp)
			throws SemanticException {
		if (expression instanceof Identifier) {
			InferredPair<T> eval = evalIdentifier((Identifier) expression, environment, pp);
			return satisfiesAbstractValue(eval.getInferred(), eval.getState(), pp);
		}

		if (expression instanceof NullConstant)
			return satisfiesNullConstant(environment.getExecutionState(), pp);

		if (expression instanceof Constant)
			return satisfiesNonNullConstant((Constant) expression, environment.getExecutionState(), pp);

		if (expression instanceof PushAny)
			return satisfiesPushAny((PushAny) expression, environment.getExecutionState());

		if (expression instanceof UnaryExpression) {
			UnaryExpression unary = (UnaryExpression) expression;

			if (unary.getOperator() == LogicalNegation.INSTANCE)
				return satisfies((ValueExpression) unary.getExpression(), environment, pp).negate();
			else {
				InferredPair<T> arg = eval((ValueExpression) unary.getExpression(), environment, pp);
				if (arg.isBottom())
					return Satisfiability.BOTTOM;

				return satisfiesUnaryExpression(unary.getOperator(), arg.getInferred(), environment.getExecutionState(),
						pp);
			}
		}

		if (expression instanceof BinaryExpression) {
			BinaryExpression binary = (BinaryExpression) expression;

			if (binary.getOperator() == LogicalAnd.INSTANCE)
				return satisfies((ValueExpression) binary.getLeft(), environment, pp)
						.and(satisfies((ValueExpression) binary.getRight(), environment, pp));
			else if (binary.getOperator() == LogicalOr.INSTANCE)
				return satisfies((ValueExpression) binary.getLeft(), environment, pp)
						.or(satisfies((ValueExpression) binary.getRight(), environment, pp));
			else {
				InferredPair<T> left = eval((ValueExpression) binary.getLeft(), environment, pp);
				if (left.isBottom())
					return Satisfiability.BOTTOM;

				InferredPair<T> right = eval((ValueExpression) binary.getRight(), environment, pp);
				if (right.isBottom())
					return Satisfiability.BOTTOM;

				return satisfiesBinaryExpression(binary.getOperator(), left.getInferred(), right.getInferred(),
						environment.getExecutionState(), pp);
			}
		}

		if (expression instanceof TernaryExpression) {
			TernaryExpression ternary = (TernaryExpression) expression;

			InferredPair<T> left = eval((ValueExpression) ternary.getLeft(), environment, pp);
			if (left.isBottom())
				return Satisfiability.BOTTOM;

			InferredPair<T> middle = eval((ValueExpression) ternary.getMiddle(), environment, pp);
			if (middle.isBottom())
				return Satisfiability.BOTTOM;

			InferredPair<T> right = eval((ValueExpression) ternary.getRight(), environment, pp);
			if (right.isBottom())
				return Satisfiability.BOTTOM;

			return satisfiesTernaryExpression(ternary.getOperator(), left.getInferred(), middle.getInferred(),
					right.getInferred(), environment.getExecutionState(), pp);
		}

		return Satisfiability.UNKNOWN;
	}

	@Override
	@SuppressWarnings("unchecked")
	default InferredPair<T> eval(ValueExpression expression, InferenceSystem<T> environment, ProgramPoint pp)
			throws SemanticException {
		return expression.accept(new EvaluationVisitor<>((T) this), environment, pp);
	}

	/**
	 * Yields the evaluation of an identifier in a given environment.
	 * 
	 * @param id          the identifier to be evaluated
	 * @param environment the environment where the identifier must be evaluated
	 * @param pp          the program point that where this operation is being
	 *                        evaluated
	 * 
	 * @return the evaluation of the identifier
	 * 
	 * @throws SemanticException if an error occurs during the computation
	 */
	@SuppressWarnings("unchecked")
	default InferredPair<T> evalIdentifier(Identifier id, InferenceSystem<T> environment, ProgramPoint pp)
			throws SemanticException {
		return new InferredPair<>((T) this, environment.getState(id), environment.getExecutionState());
	}

	/**
	 * Yields the evaluation of a push-any expression.
	 * 
	 * @param pushAny the push-any expression to be evaluated
	 * @param state   the current execution state
	 * @param pp      the program point that where this operation is being
	 *                    evaluated
	 * 
	 * @return the evaluation of the push-any expression
	 * 
	 * @throws SemanticException if an error occurs during the computation
	 */
	default InferredPair<T> evalPushAny(PushAny pushAny, T state, ProgramPoint pp) throws SemanticException {
		T top = top();
		return new InferredPair<>(top, top, top);
	}

	/**
	 * Yields the evaluation of the null constant {@link NullConstant}.
	 * 
	 * @param state the current execution state
	 * @param pp    the program point that where this operation is being
	 *                  evaluated
	 * 
	 * @return the evaluation of the constant
	 * 
	 * @throws SemanticException if an error occurs during the computation
	 */
	default InferredPair<T> evalNullConstant(T state, ProgramPoint pp) throws SemanticException {
		T top = top();
		return new InferredPair<>(top, top, top);
	}

	/**
	 * Yields the evaluation of the given non-null constant.
	 * 
	 * @param constant the constant to evaluate
	 * @param state    the current execution state
	 * @param pp       the program point that where this operation is being
	 *                     evaluated
	 * 
	 * @return the evaluation of the constant
	 * 
	 * @throws SemanticException if an error occurs during the computation
	 */
	default InferredPair<T> evalNonNullConstant(Constant constant, T state, ProgramPoint pp)
			throws SemanticException {
		T top = top();
		return new InferredPair<>(top, top, top);
	}

	/**
	 * Yields the evaluation of a {@link UnaryExpression} applying
	 * {@code operator} to an expression whose abstract value is {@code arg}. It
	 * is guaranteed that {@code arg} is not {@link #bottom()}.
	 * 
	 * @param operator the operator applied by the expression
	 * @param arg      the instance of this domain representing the abstract
	 *                     value of the expresion's argument
	 * @param state    the current execution state
	 * @param pp       the program point that where this operation is being
	 *                     evaluated
	 * 
	 * @return the evaluation of the expression
	 * 
	 * @throws SemanticException if an error occurs during the computation
	 */
	default InferredPair<T> evalUnaryExpression(UnaryOperator operator, T arg, T state, ProgramPoint pp)
			throws SemanticException {
		T top = top();
		return new InferredPair<>(top, top, top);
	}

	/**
	 * Yields the evaluation of a {@link BinaryExpression} applying
	 * {@code operator} to two expressions whose abstract value are {@code left}
	 * and {@code right}, respectively. It is guaranteed that both {@code left}
	 * and {@code right} are not {@link #bottom()} and that {@code operator} is
	 * neither {@link TypeCast} nor {@link TypeConv}.
	 * 
	 * @param operator the operator applied by the expression
	 * @param left     the instance of this domain representing the abstract
	 *                     value of the left-hand side argument
	 * @param right    the instance of this domain representing the abstract
	 *                     value of the right-hand side argument
	 * @param state    the current execution state
	 * @param pp       the program point that where this operation is being
	 *                     evaluated
	 * 
	 * @return the evaluation of the expression
	 * 
	 * @throws SemanticException if an error occurs during the computation
	 */
	default InferredPair<T> evalBinaryExpression(BinaryOperator operator, T left, T right, T state, ProgramPoint pp)
			throws SemanticException {
		T top = top();
		return new InferredPair<>(top, top, top);
	}

	/**
	 * Yields the evaluation of a type conversion expression.
	 * 
	 * @param conv  the type conversion expression
	 * @param left  the left expression, namely the expression to be converted
	 * @param right the right expression, namely the types to which left should
	 *                  be converted
	 * @param state the current execution state
	 * @param pp    the program point that where this operation is being
	 *                  evaluated
	 * 
	 * @return the evaluation of the type conversion expression
	 * 
	 * @throws SemanticException if an error occurs during the computation
	 */
	@SuppressWarnings("unchecked")
	default InferredPair<T> evalTypeConv(BinaryExpression conv, T left, T right, T state, ProgramPoint pp)
			throws SemanticException {
		T bot = bottom();
		return conv.getRuntimeTypes(pp.getProgram().getTypes()).isEmpty() ? new InferredPair<>(bot, bot, bot)
				: new InferredPair<>((T) this, left, state);
	}

	/**
	 * Yields the evaluation of a type cast expression.
	 * 
	 * @param cast  the type casted expression
	 * @param left  the left expression, namely the expression to be casted
	 * @param right the right expression, namely the types to which left should
	 *                  be casted
	 * @param state the current execution state
	 * @param pp    the program point that where this operation is being
	 *                  evaluated
	 * 
	 * @return the evaluation of the type cast expression
	 * 
	 * @throws SemanticException if an error occurs during the computation
	 */
	@SuppressWarnings("unchecked")
	default InferredPair<T> evalTypeCast(BinaryExpression cast, T left, T right, T state, ProgramPoint pp)
			throws SemanticException {
		T bot = bottom();
		return cast.getRuntimeTypes(pp.getProgram().getTypes()).isEmpty() ? new InferredPair<>(bot, bot, bot)
				: new InferredPair<>((T) this, left, state);
	}

	/**
	 * Yields the evaluation of a {@link TernaryExpression} applying
	 * {@code operator} to two expressions whose abstract value are
	 * {@code left}, {@code middle} and {@code right}, respectively. It is
	 * guaranteed that both {@code left} and {@code right} are not
	 * {@link #bottom()}.
	 * 
	 * @param operator the operator applied by the expression
	 * @param left     the instance of this domain representing the abstract
	 *                     value of the left-hand side argument
	 * @param middle   the instance of this domain representing the abstract
	 *                     value of the middle argument
	 * @param right    the instance of this domain representing the abstract
	 *                     value of the right-hand side argument
	 * @param state    the current execution state
	 * @param pp       the program point that where this operation is being
	 *                     evaluated
	 * 
	 * @return the evaluation of the expression
	 * 
	 * @throws SemanticException if an error occurs during the computation
	 */
	default InferredPair<T> evalTernaryExpression(TernaryOperator operator, T left, T middle, T right, T state,
			ProgramPoint pp) throws SemanticException {
		T top = top();
		return new InferredPair<>(top, top, top);
	}

	/**
	 * Yields the satisfiability of an abstract value of type {@code <T>}.
	 * 
	 * @param value the abstract value whose satisfiability is to be evaluated
	 * @param state the current execution state
	 * @param pp    the program point that where this operation is being
	 *                  evaluated
	 * 
	 * @return {@link Satisfiability#SATISFIED} if the expression is satisfied
	 *             by this domain, {@link Satisfiability#NOT_SATISFIED} if it is
	 *             not satisfied, or {@link Satisfiability#UNKNOWN} if it is
	 *             either impossible to determine if it satisfied, or if it is
	 *             satisfied by some values and not by some others (this is
	 *             equivalent to a TOP boolean value)
	 * 
	 * @throws SemanticException if an error occurs during the computation
	 */
	default Satisfiability satisfiesAbstractValue(T value, T state, ProgramPoint pp) throws SemanticException {
		return Satisfiability.UNKNOWN;
	}

	/**
	 * Yields the satisfiability of the push any expression.
	 * 
	 * @param pushAny the push any expression to satisfy
	 * @param state   the current execution state
	 * 
	 * @return {@link Satisfiability#SATISFIED} if the expression is satisfied
	 *             by this domain, {@link Satisfiability#NOT_SATISFIED} if it is
	 *             not satisfied, or {@link Satisfiability#UNKNOWN} if it is
	 *             either impossible to determine if it satisfied, or if it is
	 *             satisfied by some values and not by some others (this is
	 *             equivalent to a TOP boolean value)
	 * 
	 * @throws SemanticException if an error occurs during the computation
	 */
	default Satisfiability satisfiesPushAny(PushAny pushAny, T state) throws SemanticException {
		return Satisfiability.UNKNOWN;
	}

	/**
	 * Yields the satisfiability of the null constant {@link NullConstant} on
	 * this abstract domain.
	 * 
	 * @param state the current execution state
	 * @param pp    the program point that where this operation is being
	 *                  evaluated
	 * 
	 * @return {@link Satisfiability#SATISFIED} if the expression is satisfied
	 *             by this domain, {@link Satisfiability#NOT_SATISFIED} if it is
	 *             not satisfied, or {@link Satisfiability#UNKNOWN} if it is
	 *             either impossible to determine if it satisfied, or if it is
	 *             satisfied by some values and not by some others (this is
	 *             equivalent to a TOP boolean value)
	 * 
	 * @throws SemanticException if an error occurs during the computation
	 */
	default Satisfiability satisfiesNullConstant(T state, ProgramPoint pp) throws SemanticException {
		return Satisfiability.UNKNOWN;
	}

	/**
	 * Yields the satisfiability of the given non-null constant on this abstract
	 * domain.
	 * 
	 * @param constant the constant to satisfied
	 * @param state    the current execution state
	 * @param pp       the program point that where this operation is being
	 *                     evaluated
	 * 
	 * @return {@link Satisfiability#SATISFIED} is the constant is satisfied by
	 *             this domain, {@link Satisfiability#NOT_SATISFIED} if it is
	 *             not satisfied, or {@link Satisfiability#UNKNOWN} if it is
	 *             either impossible to determine if it satisfied, or if it is
	 *             satisfied by some values and not by some others (this is
	 *             equivalent to a TOP boolean value)
	 * 
	 * @throws SemanticException if an error occurs during the computation
	 */
	default Satisfiability satisfiesNonNullConstant(Constant constant, T state, ProgramPoint pp)
			throws SemanticException {
		return Satisfiability.UNKNOWN;
	}

	/**
	 * Yields the satisfiability of a {@link UnaryExpression} applying
	 * {@code operator} to an expression whose abstract value is {@code arg},
	 * returning an instance of {@link Satisfiability}. It is guaranteed that
	 * {@code operator} is not {@link LogicalNegation} and {@code arg} is not
	 * {@link #bottom()}.
	 * 
	 * @param operator the unary operator applied by the expression
	 * @param arg      an instance of this abstract domain representing the
	 *                     argument of the unary expression
	 * @param state    the current execution state
	 * @param pp       the program point that where this operation is being
	 *                     evaluated
	 * 
	 * @return {@link Satisfiability#SATISFIED} if the expression is satisfied
	 *             by this domain, {@link Satisfiability#NOT_SATISFIED} if it is
	 *             not satisfied, or {@link Satisfiability#UNKNOWN} if it is
	 *             either impossible to determine if it satisfied, or if it is
	 *             satisfied by some values and not by some others (this is
	 *             equivalent to a TOP boolean value)
	 * 
	 * @throws SemanticException if an error occurs during the computation
	 */
	default Satisfiability satisfiesUnaryExpression(UnaryOperator operator, T arg, T state, ProgramPoint pp)
			throws SemanticException {
		return Satisfiability.UNKNOWN;
	}

	/**
	 * Yields the satisfiability of a {@link BinaryExpression} applying
	 * {@code operator} to two expressions whose abstract values are
	 * {@code left}, and {@code right}. This method returns an instance of
	 * {@link Satisfiability}. It is guaranteed that {@code operator} is neither
	 * {@link LogicalAnd} nor {@link LogicalOr}, and that both {@code left} and
	 * {@code right} are not {@link #bottom()}.
	 * 
	 * @param operator the binary operator applied by the expression
	 * @param left     an instance of this abstract domain representing the
	 *                     argument of the left-hand side of the binary
	 *                     expression
	 * @param right    an instance of this abstract domain representing the
	 *                     argument of the right-hand side of the binary
	 *                     expression
	 * @param state    the current execution state
	 * @param pp       the program point that where this operation is being
	 *                     evaluated
	 * 
	 * @return {@link Satisfiability#SATISFIED} if the expression is satisfied
	 *             by this domain, {@link Satisfiability#NOT_SATISFIED} if it is
	 *             not satisfied, or {@link Satisfiability#UNKNOWN} if it is
	 *             either impossible to determine if it satisfied, or if it is
	 *             satisfied by some values and not by some others (this is
	 *             equivalent to a TOP boolean value)
	 * 
	 * @throws SemanticException if an error occurs during the computation
	 */
	default Satisfiability satisfiesBinaryExpression(BinaryOperator operator, T left, T right, T state,
			ProgramPoint pp) throws SemanticException {
		return Satisfiability.UNKNOWN;
	}

	/**
	 * Yields the satisfiability of a {@link TernaryExpression} applying
	 * {@code operator} to three expressions whose abstract values are
	 * {@code left}, {@code middle} and {@code right}. This method returns an
	 * instance of {@link Satisfiability}. It is guaranteed that {@code left},
	 * {@code middle} and {@code right} are not {@link #bottom()}.
	 * 
	 * @param operator the ternary operator applied by the expression
	 * @param left     an instance of this abstract domain representing the
	 *                     argument of the left-most side of the ternary
	 *                     expression
	 * @param middle   an instance of this abstract domain representing the
	 *                     argument in the middle of the ternary expression
	 * @param right    an instance of this abstract domain representing the
	 *                     argument of the right-most side of the ternary
	 *                     expression
	 * @param state    the current execution state
	 * @param pp       the program point that where this operation is being
	 *                     evaluated
	 * 
	 * @return {@link Satisfiability#SATISFIED} if the expression is satisfied
	 *             by this domain, {@link Satisfiability#NOT_SATISFIED} if it is
	 *             not satisfied, or {@link Satisfiability#UNKNOWN} if it is
	 *             either impossible to determine if it satisfied, or if it is
	 *             satisfied by some values and not by some others (this is
	 *             equivalent to a TOP boolean value)
	 * 
	 * @throws SemanticException if an error occurs during the computation
	 */
	default Satisfiability satisfiesTernaryExpression(TernaryOperator operator, T left, T middle, T right, T state,
			ProgramPoint pp) throws SemanticException {
		return Satisfiability.UNKNOWN;
	}

	@Override
	default boolean tracksIdentifiers(Identifier id) {
		// As default, base inferred values tracks only non-pointer identifier
		return canProcess(id);
	}

	@Override
	default boolean canProcess(SymbolicExpression expression) {
		if (expression.hasRuntimeTypes())
			return expression.getRuntimeTypes(null).stream().anyMatch(t -> !t.isPointerType() && !t.isInMemoryType());
		return !expression.getStaticType().isPointerType() && !expression.getStaticType().isInMemoryType();
	}

	@Override
<<<<<<< HEAD
	default InferenceSystem<T> assume(InferenceSystem<T> environment, ValueExpression expression, ProgramPoint pp)
			throws SemanticException {
		Satisfiability sat = satisfies(expression, environment, pp);
		if (sat == Satisfiability.NOT_SATISFIED)
			return environment.bottom();
		if (sat == Satisfiability.SATISFIED)
			return new InferenceSystem<>(
					environment.lattice,
					environment.function,
					eval(expression, environment, pp).getState());

=======
	default InferenceSystem<T> assume(InferenceSystem<T> environment, ValueExpression expression, ProgramPoint src,
			ProgramPoint dest) throws SemanticException {
>>>>>>> 34a29b38
		return environment;
	}
}<|MERGE_RESOLUTION|>--- conflicted
+++ resolved
@@ -628,22 +628,17 @@
 	}
 
 	@Override
-<<<<<<< HEAD
-	default InferenceSystem<T> assume(InferenceSystem<T> environment, ValueExpression expression, ProgramPoint pp)
-			throws SemanticException {
-		Satisfiability sat = satisfies(expression, environment, pp);
+	default InferenceSystem<T> assume(InferenceSystem<T> environment, ValueExpression expression, ProgramPoint src,
+			ProgramPoint dest) throws SemanticException {
+		Satisfiability sat = satisfies(expression, environment, src);
 		if (sat == Satisfiability.NOT_SATISFIED)
 			return environment.bottom();
 		if (sat == Satisfiability.SATISFIED)
 			return new InferenceSystem<>(
 					environment.lattice,
 					environment.function,
-					eval(expression, environment, pp).getState());
-
-=======
-	default InferenceSystem<T> assume(InferenceSystem<T> environment, ValueExpression expression, ProgramPoint src,
-			ProgramPoint dest) throws SemanticException {
->>>>>>> 34a29b38
+					eval(expression, environment, src).getState());
+
 		return environment;
 	}
 }