--- conflicted
+++ resolved
@@ -56,15 +56,9 @@
 	 * @param targets    the CFGs that are targeted by this CFG call
 	 * @param parameters the parameters of this call
 	 */
-<<<<<<< HEAD
-	public CFGCall(ImplementedCFG cfg, CodeLocation location, boolean instanceCall, String qualifier, String targetName,
+	public CFGCall(ImplementedCFG cfg, CodeLocation location, CallType callType, String qualifier, String targetName,
 			Collection<ImplementedCFG> targets, Expression... parameters) {
-		this(cfg, location, PythonLikeAssigningStrategy.INSTANCE, instanceCall, qualifier, targetName,
-=======
-	public CFGCall(CFG cfg, CodeLocation location, CallType callType, String qualifier, String targetName,
-			Collection<CFG> targets, Expression... parameters) {
 		this(cfg, location, PythonLikeAssigningStrategy.INSTANCE, callType, qualifier, targetName,
->>>>>>> 12ab2fb8
 				LeftToRightEvaluation.INSTANCE, targets, parameters);
 	}
 
@@ -88,16 +82,9 @@
 	 * @param targets           the CFGs that are targeted by this CFG call
 	 * @param parameters        the parameters of this call
 	 */
-<<<<<<< HEAD
-	public CFGCall(ImplementedCFG cfg, CodeLocation location, ParameterAssigningStrategy assigningStrategy,
-			boolean instanceCall,
+	public CFGCall(ImplementedCFG cfg, CodeLocation location, ParameterAssigningStrategy assigningStrategy, CallType callType,
 			String qualifier, String targetName, Collection<ImplementedCFG> targets, Expression... parameters) {
-		this(cfg, location, assigningStrategy, instanceCall, qualifier, targetName, LeftToRightEvaluation.INSTANCE,
-=======
-	public CFGCall(CFG cfg, CodeLocation location, ParameterAssigningStrategy assigningStrategy, CallType callType,
-			String qualifier, String targetName, Collection<CFG> targets, Expression... parameters) {
 		this(cfg, location, assigningStrategy, callType, qualifier, targetName, LeftToRightEvaluation.INSTANCE,
->>>>>>> 12ab2fb8
 				targets, parameters);
 	}
 
@@ -121,14 +108,8 @@
 	 * @param targets           the CFGs that are targeted by this CFG call
 	 * @param parameters        the parameters of this call
 	 */
-<<<<<<< HEAD
-	public CFGCall(ImplementedCFG cfg, CodeLocation location, ParameterAssigningStrategy assigningStrategy,
-			boolean instanceCall,
+	public CFGCall(ImplementedCFG cfg, CodeLocation location, ParameterAssigningStrategy assigningStrategy, CallType callType,
 			String qualifier, String targetName, EvaluationOrder order, Collection<ImplementedCFG> targets,
-=======
-	public CFGCall(CFG cfg, CodeLocation location, ParameterAssigningStrategy assigningStrategy, CallType callType,
-			String qualifier, String targetName, EvaluationOrder order, Collection<CFG> targets,
->>>>>>> 12ab2fb8
 			Expression... parameters) {
 		super(cfg, location, assigningStrategy, callType, qualifier, targetName, order,
 				getCommonReturnType(targets), parameters);
