package it.unive.lisa.interprocedural.callgraph;

import java.util.Collection;
import java.util.Collections;
import java.util.HashMap;
import java.util.HashSet;
import java.util.IdentityHashMap;
import java.util.Map;
import java.util.Set;
import java.util.stream.Collectors;

import org.apache.commons.lang3.StringUtils;
import org.apache.logging.log4j.LogManager;
import org.apache.logging.log4j.Logger;

import it.unive.lisa.analysis.symbols.Aliases;
import it.unive.lisa.analysis.symbols.NameSymbol;
import it.unive.lisa.analysis.symbols.QualifiedNameSymbol;
import it.unive.lisa.analysis.symbols.QualifierSymbol;
import it.unive.lisa.analysis.symbols.SymbolAliasing;
import it.unive.lisa.program.CompilationUnit;
import it.unive.lisa.program.Program;
import it.unive.lisa.program.cfg.CFG;
import it.unive.lisa.program.cfg.CFGDescriptor;
import it.unive.lisa.program.cfg.CodeMember;
import it.unive.lisa.program.cfg.ImplementedCFG;
import it.unive.lisa.program.cfg.NativeCFG;
import it.unive.lisa.program.cfg.statement.Expression;
import it.unive.lisa.program.cfg.statement.VariableRef;
import it.unive.lisa.program.cfg.statement.call.CFGCall;
import it.unive.lisa.program.cfg.statement.call.Call;
import it.unive.lisa.program.cfg.statement.call.Call.CallType;
import it.unive.lisa.program.cfg.statement.call.MultiCall;
import it.unive.lisa.program.cfg.statement.call.NativeCall;
import it.unive.lisa.program.cfg.statement.call.OpenCall;
import it.unive.lisa.program.cfg.statement.call.TruncatedParamsCall;
import it.unive.lisa.program.cfg.statement.call.UnresolvedCall;
import it.unive.lisa.type.Type;
import it.unive.lisa.type.UnitType;
import it.unive.lisa.util.collections.externalSet.ExternalSet;
<<<<<<< HEAD
=======
import it.unive.lisa.util.datastructures.graph.BaseGraph;
import java.util.Collection;
import java.util.Collections;
import java.util.HashMap;
import java.util.HashSet;
import java.util.IdentityHashMap;
import java.util.Map;
import java.util.Set;
import java.util.stream.Collectors;
import org.apache.commons.lang3.StringUtils;
import org.apache.logging.log4j.LogManager;
import org.apache.logging.log4j.Logger;
>>>>>>> 2eb70663

/**
 * An instance of {@link CallGraph} that provides the basic mechanism to resolve
 * {@link UnresolvedCall}s.<br>
 * <br>
 * The graph underlying this call graph is built lazily through each call to
 * resolve: querying for information about the graph before the completion of
 * the analysis might lead to wrong results.
 *
 * @author <a href="mailto:luca.negrini@unive.it">Luca Negrini</a> and
 *             <a href="mailto:pietro.ferrara@unive.it">Pietro Ferrara</a>
 */
public abstract class BaseCallGraph extends BaseGraph<BaseCallGraph, CallGraphNode, CallGraphEdge>
		implements CallGraph {

	private static final Logger LOG = LogManager.getLogger(BaseCallGraph.class);

	private Program program;

	private final Map<CodeMember, Collection<Call>> callsites = new HashMap<>();

	private final Map<UnresolvedCall, Call> resolvedCache = new IdentityHashMap<>();

	@Override
	public void init(Program program) throws CallGraphConstructionException {
		this.program = program;
	}

	@Override
	public void registerCall(CFGCall call) {
		if (call.getSource() != null)
			// this call has been generated through the resolution of an
			// UnresolvedCall, and that one has already been registered
			return;

		CallGraphNode source = new CallGraphNode(this, call.getCFG());
		if (!adjacencyMatrix.containsNode(source))
			addNode(source, program.getEntryPoints().contains(call.getCFG()));

		for (ImplementedCFG cfg : call.getTargets()) {
			callsites.computeIfAbsent(cfg, cm -> new HashSet<>()).add(call);

			CallGraphNode t = new CallGraphNode(this, cfg);
			if (!adjacencyMatrix.containsNode(t))
				addNode(t, program.getEntryPoints().contains(call.getCFG()));
			addEdge(new CallGraphEdge(source, t));
		}
	}

	@Override
	@SuppressWarnings("unchecked")
	public Call resolve(UnresolvedCall call, ExternalSet<Type>[] types, SymbolAliasing aliasing)
			throws CallResolutionException {
		Call cached = resolvedCache.get(call);
		if (cached != null)
			return cached;

		if (types == null)
			// we allow types to be null only for calls that we already resolved
			throw new CallResolutionException("Cannot resolve call without runtime types");
		if (aliasing == null)
			// we allow aliasing to be null only for calls that we already
			// resolved
			throw new CallResolutionException("Cannot resolve call without symbol aliasing");

		Collection<ImplementedCFG> targets = new HashSet<>();
		Collection<NativeCFG> nativeTargets = new HashSet<>();
		Collection<ImplementedCFG> targetsNoRec = new HashSet<>();
		Collection<NativeCFG> nativeTargetsNoRec = new HashSet<>();

		Expression[] params = call.getParameters();
		switch (call.getCallType()) {
		case INSTANCE:
			resolveInstance(call, types, targets, nativeTargets, aliasing);
			break;
		case STATIC:
			resolveNonInstance(call, types, targets, nativeTargets, aliasing);
			break;
		case UNKNOWN:
		default:
			UnresolvedCall tempCall = new UnresolvedCall(
					call.getCFG(),
					call.getLocation(),
					call.getAssigningStrategy(),
					call.getMatchingStrategy(),
					call.getTraversalStrategy(),
					CallType.INSTANCE,
					call.getQualifier(),
					call.getTargetName(),
					call.getOrder(),
					params);
			resolveInstance(tempCall, types, targets, nativeTargets, aliasing);

			if (!(params[0] instanceof VariableRef)) {
				LOG.debug(call
						+ ": solving unknown-type calls as static-type requires the first parameter to be a reference to a variable, skipping");
				break;
			}

			Expression[] truncatedParams = new Expression[params.length - 1];
			ExternalSet<Type>[] truncatedTypes = new ExternalSet[types.length - 1];
			System.arraycopy(params, 1, truncatedParams, 0, params.length - 1);
			System.arraycopy(types, 1, truncatedTypes, 0, types.length - 1);
			tempCall = new UnresolvedCall(
					call.getCFG(),
					call.getLocation(),
					call.getAssigningStrategy(),
					call.getMatchingStrategy(),
					call.getTraversalStrategy(),
					CallType.STATIC,
					((VariableRef) params[0]).getName(),
					call.getTargetName(),
					call.getOrder(),
					truncatedParams);
			resolveNonInstance(tempCall, truncatedTypes, targetsNoRec, nativeTargetsNoRec, aliasing);
			break;
		}

		Call resolved;
		CFGCall cfgcall = new CFGCall(call, targets);
		NativeCall nativecall = new NativeCall(call, nativeTargets);
		TruncatedParamsCall cfgcallnorec = new CFGCall(call, targetsNoRec).removeFirstParameter();
		TruncatedParamsCall nativecallnorec = new NativeCall(call, nativeTargetsNoRec).removeFirstParameter();
		if (noTargets(targets, nativeTargets, targetsNoRec, nativeTargetsNoRec))
			resolved = new OpenCall(call);
		else if (onlyNonRewritingCFGTargets(targets, nativeTargets, targetsNoRec, nativeTargetsNoRec))
			resolved = cfgcall;
		else if (onlyNonRewritingNativeTargets(targets, nativeTargets, targetsNoRec, nativeTargetsNoRec))
			resolved = nativecall;
		else if (onlyNonRewritingTargets(targets, nativeTargets, targetsNoRec, nativeTargetsNoRec))
			resolved = new MultiCall(call, cfgcall, nativecall);
		else if (onlyRewritingCFGTargets(targets, nativeTargets, targetsNoRec, nativeTargetsNoRec))
			resolved = cfgcallnorec;
		else if (onlyRewritingNativeTargets(targets, nativeTargets, targetsNoRec, nativeTargetsNoRec))
			resolved = nativecallnorec;
		else if (onlyRewritingTargets(targets, nativeTargets, targetsNoRec, nativeTargetsNoRec))
			resolved = new MultiCall(call, cfgcallnorec, nativecallnorec);
		else if (onlyCFGTargets(targets, nativeTargets, targetsNoRec, nativeTargetsNoRec))
			resolved = new MultiCall(call, cfgcall, cfgcallnorec);
		else if (onlyNativeCFGTargets(targets, nativeTargets, targetsNoRec, nativeTargetsNoRec))
			resolved = new MultiCall(call, nativecall, nativecallnorec);
		else
			resolved = new MultiCall(call, cfgcall, cfgcallnorec, nativecall, nativecallnorec);

		resolved.setOffset(call.getOffset());
		resolved.setSource(call);
		resolvedCache.put(call, resolved);

		CallGraphNode source = new CallGraphNode(this, call.getCFG());
		if (!adjacencyMatrix.containsNode(source))
			addNode(source, program.getEntryPoints().contains(call.getCFG()));

		for (ImplementedCFG target : targets) {
			CallGraphNode t = new CallGraphNode(this, target);
			if (!adjacencyMatrix.containsNode(t))
				addNode(t, program.getEntryPoints().contains(call.getCFG()));
			addEdge(new CallGraphEdge(source, t));
			callsites.computeIfAbsent(target, cm -> new HashSet<>()).add(call);
		}

		for (NativeCFG target : nativeTargets) {
			CallGraphNode t = new CallGraphNode(this, target);
			if (!adjacencyMatrix.containsNode(t))
				addNode(t, false);
			addEdge(new CallGraphEdge(source, t));
			callsites.computeIfAbsent(target, cm -> new HashSet<>()).add(call);
		}

		return resolved;
	}

	private boolean onlyNativeCFGTargets(Collection<ImplementedCFG> targets, Collection<NativeCFG> nativeTargets,
			Collection<ImplementedCFG> targetsNoRec,
			Collection<NativeCFG> nativeTargetsNoRec) {
		return targets.isEmpty()
				&& !nativeTargets.isEmpty()
				&& targetsNoRec.isEmpty()
				&& !nativeTargetsNoRec.isEmpty();
	}

	private boolean onlyCFGTargets(Collection<ImplementedCFG> targets, Collection<NativeCFG> nativeTargets,
			Collection<ImplementedCFG> targetsNoRec,
			Collection<NativeCFG> nativeTargetsNoRec) {
		return !targets.isEmpty()
				&& nativeTargets.isEmpty()
				&& !targetsNoRec.isEmpty()
				&& nativeTargetsNoRec.isEmpty();
	}

	private boolean onlyRewritingTargets(Collection<ImplementedCFG> targets, Collection<NativeCFG> nativeTargets,
			Collection<ImplementedCFG> targetsNoRec,
			Collection<NativeCFG> nativeTargetsNoRec) {
		return targets.isEmpty()
				&& nativeTargets.isEmpty()
				&& !targetsNoRec.isEmpty()
				&& !nativeTargetsNoRec.isEmpty();
	}

	private boolean onlyRewritingNativeTargets(Collection<ImplementedCFG> targets, Collection<NativeCFG> nativeTargets,
			Collection<ImplementedCFG> targetsNoRec,
			Collection<NativeCFG> nativeTargetsNoRec) {
		return targets.isEmpty()
				&& nativeTargets.isEmpty()
				&& targetsNoRec.isEmpty()
				&& !nativeTargetsNoRec.isEmpty();
	}

	private boolean onlyRewritingCFGTargets(Collection<ImplementedCFG> targets, Collection<NativeCFG> nativeTargets,
			Collection<ImplementedCFG> targetsNoRec,
			Collection<NativeCFG> nativeTargetsNoRec) {
		return targets.isEmpty()
				&& nativeTargets.isEmpty()
				&& !targetsNoRec.isEmpty()
				&& nativeTargetsNoRec.isEmpty();
	}

	private boolean onlyNonRewritingTargets(Collection<ImplementedCFG> targets, Collection<NativeCFG> nativeTargets,
			Collection<ImplementedCFG> targetsNoRec,
			Collection<NativeCFG> nativeTargetsNoRec) {
		return !targets.isEmpty()
				&& !nativeTargets.isEmpty()
				&& targetsNoRec.isEmpty()
				&& nativeTargetsNoRec.isEmpty();
	}

	private boolean onlyNonRewritingNativeTargets(Collection<ImplementedCFG> targets, Collection<NativeCFG> nativeTargets,
			Collection<ImplementedCFG> targetsNoRec,
			Collection<NativeCFG> nativeTargetsNoRec) {
		return targets.isEmpty()
				&& !nativeTargets.isEmpty()
				&& targetsNoRec.isEmpty()
				&& nativeTargetsNoRec.isEmpty();
	}

	private boolean onlyNonRewritingCFGTargets(Collection<ImplementedCFG> targets, Collection<NativeCFG> nativeTargets,
			Collection<ImplementedCFG> targetsNoRec,
			Collection<NativeCFG> nativeTargetsNoRec) {
		return !targets.isEmpty()
				&& nativeTargets.isEmpty()
				&& targetsNoRec.isEmpty()
				&& nativeTargetsNoRec.isEmpty();
	}

	private boolean noTargets(Collection<ImplementedCFG> targets, Collection<NativeCFG> nativeTargets,
			Collection<ImplementedCFG> targetsNoRec,
			Collection<NativeCFG> nativeTargetsNoRec) {
		return targets.isEmpty()
				&& nativeTargets.isEmpty()
				&& targetsNoRec.isEmpty()
				&& nativeTargetsNoRec.isEmpty();
	}

	/**
	 * Resolves the given call as regular (non-instance) call.
	 * 
	 * @param call     the call to resolve
	 * @param types    the runtime types of the parameters of the call
	 * @param targets  the list of targets that, after the execution of this
	 *                     method, will contain the {@link CFG}s targeted by the
	 *                     call
	 * @param natives  the list of targets that, after the execution of this
	 *                     method, will contain the {@link NativeCFG}s targeted
	 *                     by the call
	 * @param aliasing the symbol aliasing information
	 * 
	 * @throws CallResolutionException if something goes wrong while resolving
	 *                                     the call
	 */
	protected void resolveNonInstance(UnresolvedCall call, ExternalSet<Type>[] types, Collection<ImplementedCFG> targets,
			Collection<NativeCFG> natives, SymbolAliasing aliasing)
			throws CallResolutionException {
		for (CodeMember cm : program.getAllCodeMembers())
			checkMember(call, types, targets, natives, aliasing, cm, false);
	}

	/**
	 * Resolves the given call as an instance call.
	 * 
	 * @param call     the call to resolve
	 * @param types    the runtime types of the parameters of the call
	 * @param targets  the list of targets that, after the execution of this
	 *                     method, will contain the {@link CFG}s targeted by the
	 *                     call
	 * @param natives  the list of targets that, after the execution of this
	 *                     method, will contain the {@link NativeCFG}s targeted
	 *                     by the call
	 * @param aliasing the symbol aliasing information
	 * 
	 * @throws CallResolutionException if something goes wrong while resolving
	 *                                     the call
	 */
	protected void resolveInstance(UnresolvedCall call, ExternalSet<Type>[] types, Collection<ImplementedCFG> targets,
			Collection<NativeCFG> natives, SymbolAliasing aliasing)
			throws CallResolutionException {
		if (call.getParameters().length == 0)
			throw new CallResolutionException(
					"An instance call should have at least one parameter to be used as the receiver of the call");
		Expression receiver = call.getParameters()[0];
		for (Type recType : getPossibleTypesOfReceiver(receiver, types[0])) {
			Collection<CompilationUnit> units;
			if (recType.isUnitType())
				units = Collections.singleton(recType.asUnitType().getUnit());
			else if (recType.isPointerType() && recType.asPointerType().getInnerTypes().anyMatch(Type::isUnitType))
				units = recType.asPointerType()
						.getInnerTypes()
						.stream()
						.filter(Type::isUnitType)
						.map(Type::asUnitType)
						.map(UnitType::getUnit)
						.collect(Collectors.toSet());
			else
				continue;

			Set<CompilationUnit> seen = new HashSet<>();
			for (CompilationUnit unit : units)
				for (CompilationUnit cu : call.getTraversalStrategy().traverse(call, unit))
					if (seen.add(unit))
						// we inspect only the ones of the current unit
						for (CodeMember cm : cu.getInstanceCodeMembers(false))
							checkMember(call, types, targets, natives, aliasing, cm, true);
		}
	}

	/**
	 * Checks if the given code member {@code cm} is a candidate target for the
	 * given call, and proceeds to add it to the set of targets if it is.
	 * Aliasing information is used here to match code members that have been
	 * aliased and that can be targeted by calls that refer to other names.
	 * 
	 * @param call     the call to match
	 * @param types    the runtime types of the parameters of the call
	 * @param targets  the list of targets that, after the execution of this
	 *                     method, will contain the {@link CFG}s targeted by the
	 *                     call
	 * @param natives  the list of targets that, after the execution of this
	 *                     method, will contain the {@link NativeCFG}s targeted
	 *                     by the call
	 * @param aliasing the symbol aliasing information
	 * @param cm       the code member to match
	 * @param instance whether or not the only instance or non-instance members
	 *                     should be matched
	 */
	protected void checkMember(
			UnresolvedCall call,
			ExternalSet<Type>[] types,
			Collection<ImplementedCFG> targets,
			Collection<NativeCFG> natives,
			SymbolAliasing aliasing,
			CodeMember cm,
			boolean instance) {
		CFGDescriptor descr = cm.getDescriptor();
		if (instance != descr.isInstance())
			return;

		String qualifier = descr.getUnit().getName();
		String name = descr.getName();

		Aliases nAlias = aliasing.getState(new NameSymbol(name));
		Aliases qAlias = aliasing.getState(new QualifierSymbol(qualifier));
		Aliases qnAlias = aliasing.getState(new QualifiedNameSymbol(qualifier, name));

		boolean add = false;
		// we first check the qualified name, then the qualifier and the
		// name individually
		if (!qnAlias.isEmpty()) {
			for (QualifiedNameSymbol alias : qnAlias.castElements(QualifiedNameSymbol.class))
				if (matchCodeMemberName(call, alias.getQualifier(), alias.getName())) {
					add = true;
					break;
				}
		}

		if (!add && !qAlias.isEmpty()) {
			for (QualifierSymbol alias : qAlias.castElements(QualifierSymbol.class))
				if (matchCodeMemberName(call, alias.getQualifier(), name)) {
					add = true;
					break;
				}
		}

		if (!add && !nAlias.isEmpty()) {
			for (NameSymbol alias : nAlias.castElements(NameSymbol.class))
				if (matchCodeMemberName(call, qualifier, alias.getName())) {
					add = true;
					break;
				}
		}

		if (!add)
			add = matchCodeMemberName(call, qualifier, name);

		if (add && call.getMatchingStrategy().matches(call, descr.getFormals(), call.getParameters(), types))
			add(targets, natives, cm);
	}

	private void add(Collection<ImplementedCFG> targets, Collection<NativeCFG> natives, CodeMember cm) {
		if (cm instanceof ImplementedCFG)
			targets.add((ImplementedCFG) cm);
		else
			natives.add((NativeCFG) cm);
	}

	/**
	 * Matches the name (qualifier + target name) of the given call against the
	 * given code member.
	 * 
	 * @param call      the call to match
	 * @param qualifier the qualifier (name of the defining unit) of the code
	 *                      member
	 * @param name      the name of the code member
	 * 
	 * @return {@code true} if the qualifier and name are compatible with the
	 *             ones of the call's target
	 */
	protected boolean matchCodeMemberName(UnresolvedCall call, String qualifier, String name) {
		if (!name.equals(call.getTargetName()))
			return false;
		if (StringUtils.isBlank(call.getQualifier()))
			return true;
		return qualifier.equals(call.getQualifier());
	}

	/**
	 * Returns all the possible types of the given expression that should be
	 * considered as possible receivers of the call. How we choose this set
	 * varies from the call graph algorithm we decide to adopt (e.g., CHA, RTA,
	 * 0-CFA, ...)
	 * 
	 * @param receiver an expression
	 * @param types    the runtime types of the receiver
	 * 
	 * @return the possible types to use as receivers
	 * 
	 * @throws CallResolutionException if the types cannot be computed
	 */
	protected abstract Collection<Type> getPossibleTypesOfReceiver(Expression receiver, ExternalSet<Type> types)
			throws CallResolutionException;

	@Override
	public Collection<CodeMember> getCallees(CodeMember cm) {
		return followersOf(new CallGraphNode(this, cm)).stream().map(CallGraphNode::getCodeMember)
				.collect(Collectors.toList());
	}

	@Override
	public Collection<CodeMember> getCallers(CodeMember cm) {
		return predecessorsOf(new CallGraphNode(this, cm)).stream().map(CallGraphNode::getCodeMember)
				.collect(Collectors.toList());
	}

	@Override
	public Collection<Call> getCallSites(CodeMember cm) {
		return callsites.getOrDefault(cm, Collections.emptyList());
	}
}<|MERGE_RESOLUTION|>--- conflicted
+++ resolved
@@ -20,6 +20,8 @@
 import it.unive.lisa.analysis.symbols.SymbolAliasing;
 import it.unive.lisa.program.CompilationUnit;
 import it.unive.lisa.program.Program;
+import it.unive.lisa.program.Unit;
+import it.unive.lisa.program.UnitWithSuperUnits;
 import it.unive.lisa.program.cfg.CFG;
 import it.unive.lisa.program.cfg.CFGDescriptor;
 import it.unive.lisa.program.cfg.CodeMember;
@@ -38,21 +40,7 @@
 import it.unive.lisa.type.Type;
 import it.unive.lisa.type.UnitType;
 import it.unive.lisa.util.collections.externalSet.ExternalSet;
-<<<<<<< HEAD
-=======
 import it.unive.lisa.util.datastructures.graph.BaseGraph;
-import java.util.Collection;
-import java.util.Collections;
-import java.util.HashMap;
-import java.util.HashSet;
-import java.util.IdentityHashMap;
-import java.util.Map;
-import java.util.Set;
-import java.util.stream.Collectors;
-import org.apache.commons.lang3.StringUtils;
-import org.apache.logging.log4j.LogManager;
-import org.apache.logging.log4j.Logger;
->>>>>>> 2eb70663
 
 /**
  * An instance of {@link CallGraph} that provides the basic mechanism to resolve
@@ -352,7 +340,7 @@
 					"An instance call should have at least one parameter to be used as the receiver of the call");
 		Expression receiver = call.getParameters()[0];
 		for (Type recType : getPossibleTypesOfReceiver(receiver, types[0])) {
-			Collection<CompilationUnit> units;
+			Collection<UnitWithSuperUnits> units;
 			if (recType.isUnitType())
 				units = Collections.singleton(recType.asUnitType().getUnit());
 			else if (recType.isPointerType() && recType.asPointerType().getInnerTypes().anyMatch(Type::isUnitType))
@@ -366,9 +354,9 @@
 			else
 				continue;
 
-			Set<CompilationUnit> seen = new HashSet<>();
-			for (CompilationUnit unit : units)
-				for (CompilationUnit cu : call.getTraversalStrategy().traverse(call, unit))
+			Set<UnitWithSuperUnits> seen = new HashSet<>();
+			for (UnitWithSuperUnits unit : units)
+				for (UnitWithSuperUnits cu : call.getTraversalStrategy().traverse(call, unit))
 					if (seen.add(unit))
 						// we inspect only the ones of the current unit
 						for (CodeMember cm : cu.getInstanceCodeMembers(false))
