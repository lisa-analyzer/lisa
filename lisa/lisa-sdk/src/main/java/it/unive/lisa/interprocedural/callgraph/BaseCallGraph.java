package it.unive.lisa.interprocedural.callgraph;

import it.unive.lisa.analysis.symbols.Aliases;
import it.unive.lisa.analysis.symbols.NameSymbol;
import it.unive.lisa.analysis.symbols.QualifiedNameSymbol;
import it.unive.lisa.analysis.symbols.QualifierSymbol;
import it.unive.lisa.analysis.symbols.SymbolAliasing;
import it.unive.lisa.outputs.DotGraph;
import it.unive.lisa.program.CompilationUnit;
import it.unive.lisa.program.Program;
<<<<<<< HEAD
=======
import it.unive.lisa.program.cfg.CFG;
import it.unive.lisa.program.cfg.CFGDescriptor;
>>>>>>> 12ab2fb8
import it.unive.lisa.program.cfg.CodeMember;
import it.unive.lisa.program.cfg.ImplementedCFG;
import it.unive.lisa.program.cfg.NativeCFG;
import it.unive.lisa.program.cfg.statement.Expression;
import it.unive.lisa.program.cfg.statement.VariableRef;
import it.unive.lisa.program.cfg.statement.call.CFGCall;
import it.unive.lisa.program.cfg.statement.call.Call;
import it.unive.lisa.program.cfg.statement.call.Call.CallType;
import it.unive.lisa.program.cfg.statement.call.MultiCall;
import it.unive.lisa.program.cfg.statement.call.NativeCall;
import it.unive.lisa.program.cfg.statement.call.OpenCall;
import it.unive.lisa.program.cfg.statement.call.TruncatedParamsCall;
import it.unive.lisa.program.cfg.statement.call.UnresolvedCall;
import it.unive.lisa.type.Type;
import it.unive.lisa.type.UnitType;
import it.unive.lisa.util.collections.externalSet.ExternalSet;
import it.unive.lisa.util.datastructures.graph.Graph;
import java.util.Collection;
import java.util.Collections;
import java.util.HashMap;
import java.util.HashSet;
import java.util.IdentityHashMap;
import java.util.Map;
import java.util.Set;
import java.util.function.Function;
import java.util.stream.Collectors;
import org.apache.commons.lang3.StringUtils;
import org.apache.logging.log4j.LogManager;
import org.apache.logging.log4j.Logger;

/**
 * An instance of {@link CallGraph} that provides the basic mechanism to resolve
 * {@link UnresolvedCall}s.<br>
 * <br>
 * The graph underlying this call graph is built lazily through each call to
 * resolve: querying for information about the graph before the completion of
 * the analysis might lead to wrong results.
 *
 * @author <a href="mailto:luca.negrini@unive.it">Luca Negrini</a> and
 *             <a href="mailto:pietro.ferrara@unive.it">Pietro Ferrara</a>
 */
public abstract class BaseCallGraph extends Graph<BaseCallGraph, CallGraphNode, CallGraphEdge> implements CallGraph {

	private static final Logger LOG = LogManager.getLogger(BaseCallGraph.class);

	private Program program;

	private final Map<CodeMember, Collection<Call>> callsites = new HashMap<>();

	private final Map<UnresolvedCall, Call> resolvedCache = new IdentityHashMap<>();

	@Override
	public void init(Program program) throws CallGraphConstructionException {
		this.program = program;
	}

	@Override
	public void registerCall(CFGCall call) {
		if (call.getSource() != null)
			// this call has been generated through the resolution of an
			// UnresolvedCall, and that one has already been registered
			return;

		CallGraphNode source = new CallGraphNode(this, call.getCFG());
		if (!adjacencyMatrix.containsNode(source))
			addNode(source, program.getEntryPoints().contains(call.getCFG()));

		for (ImplementedCFG cfg : call.getTargets()) {
			callsites.computeIfAbsent(cfg, cm -> new HashSet<>()).add(call);

			CallGraphNode t = new CallGraphNode(this, cfg);
			if (!adjacencyMatrix.containsNode(t))
				addNode(t, program.getEntryPoints().contains(call.getCFG()));
			addEdge(new CallGraphEdge(source, t));
		}
	}

	@Override
	@SuppressWarnings("unchecked")
	public Call resolve(UnresolvedCall call, ExternalSet<Type>[] types, SymbolAliasing aliasing)
			throws CallResolutionException {
		Call cached = resolvedCache.get(call);
		if (cached != null)
			return cached;

<<<<<<< HEAD
		Collection<ImplementedCFG> targets = new ArrayList<>();
		Collection<NativeCFG> nativeTargets = new ArrayList<>();
=======
		if (types == null)
			// we allow types to be null only for calls that we already resolved
			throw new CallResolutionException("Cannot resolve call without runtime types");
		if (aliasing == null)
			// we allow aliasing to be null only for calls that we already
			// resolved
			throw new CallResolutionException("Cannot resolve call without symbol aliasing");
>>>>>>> 12ab2fb8

		Collection<CFG> targets = new HashSet<>();
		Collection<NativeCFG> nativeTargets = new HashSet<>();
		Collection<CFG> targetsNoRec = new HashSet<>();
		Collection<NativeCFG> nativeTargetsNoRec = new HashSet<>();

		Expression[] params = call.getParameters();
		switch (call.getCallType()) {
		case INSTANCE:
			resolveInstance(call, types, targets, nativeTargets, aliasing);
			break;
		case STATIC:
			resolveNonInstance(call, types, targets, nativeTargets, aliasing);
			break;
		case UNKNOWN:
		default:
			resolveInstance(call, types, targets, nativeTargets, aliasing);
			if (!(params[0] instanceof VariableRef)) {
				LOG.debug(call
						+ ": solving unknown-type calls as static-type requires the first parameter to be a reference to a variable, skipping");
				break;
			}

			Expression[] truncatedParams = new Expression[params.length - 1];
			ExternalSet<Type>[] truncatedTypes = new ExternalSet[types.length - 1];
			System.arraycopy(params, 1, truncatedParams, 0, params.length - 1);
			System.arraycopy(types, 1, truncatedTypes, 0, types.length - 1);

			UnresolvedCall tempCall = new UnresolvedCall(
					call.getCFG(),
					call.getLocation(),
					call.getAssigningStrategy(),
					call.getMatchingStrategy(),
					call.getTraversalStrategy(),
					CallType.STATIC,
					((VariableRef) params[0]).getName(),
					call.getTargetName(),
					call.getOrder(),
					truncatedParams);
			resolveNonInstance(tempCall, truncatedTypes, targetsNoRec, nativeTargetsNoRec, aliasing);
			break;
		}

		Call resolved;
		CFGCall cfgcall = new CFGCall(call, targets);
		NativeCall nativecall = new NativeCall(call, nativeTargets);
		TruncatedParamsCall cfgcallnorec = new CFGCall(call, targetsNoRec).removeFirstParameter();
		TruncatedParamsCall nativecallnorec = new NativeCall(call, nativeTargetsNoRec).removeFirstParameter();
		if (noTargets(targets, nativeTargets, targetsNoRec, nativeTargetsNoRec))
			resolved = new OpenCall(call);
		else if (onlyNonRewritingCFGTargets(targets, nativeTargets, targetsNoRec, nativeTargetsNoRec))
			resolved = cfgcall;
		else if (onlyNonRewritingNativeTargets(targets, nativeTargets, targetsNoRec, nativeTargetsNoRec))
			resolved = nativecall;
		else if (onlyNonRewritingTargets(targets, nativeTargets, targetsNoRec, nativeTargetsNoRec))
			resolved = new MultiCall(call, cfgcall, nativecall);
		else if (onlyRewritingCFGTargets(targets, nativeTargets, targetsNoRec, nativeTargetsNoRec))
			resolved = cfgcallnorec;
		else if (onlyRewritingNativeTargets(targets, nativeTargets, targetsNoRec, nativeTargetsNoRec))
			resolved = nativecallnorec;
		else if (onlyRewritingTargets(targets, nativeTargets, targetsNoRec, nativeTargetsNoRec))
			resolved = new MultiCall(call, cfgcallnorec, nativecallnorec);
		else if (onlyCFGTargets(targets, nativeTargets, targetsNoRec, nativeTargetsNoRec))
			resolved = new MultiCall(call, cfgcall, cfgcallnorec);
		else if (onlyNativeCFGTargets(targets, nativeTargets, targetsNoRec, nativeTargetsNoRec))
			resolved = new MultiCall(call, nativecall, nativecallnorec);
		else
			resolved = new MultiCall(call, cfgcall, cfgcallnorec, nativecall, nativecallnorec);

		resolved.setOffset(call.getOffset());
		resolved.setSource(call);
		resolvedCache.put(call, resolved);

		CallGraphNode source = new CallGraphNode(this, call.getCFG());
		if (!adjacencyMatrix.containsNode(source))
			addNode(source, program.getEntryPoints().contains(call.getCFG()));

		for (ImplementedCFG target : targets) {
			CallGraphNode t = new CallGraphNode(this, target);
			if (!adjacencyMatrix.containsNode(t))
				addNode(t, program.getEntryPoints().contains(call.getCFG()));
			addEdge(new CallGraphEdge(source, t));
			callsites.computeIfAbsent(target, cm -> new HashSet<>()).add(call);
		}

		for (NativeCFG target : nativeTargets) {
			CallGraphNode t = new CallGraphNode(this, target);
			if (!adjacencyMatrix.containsNode(t))
				addNode(t, false);
			addEdge(new CallGraphEdge(source, t));
			callsites.computeIfAbsent(target, cm -> new HashSet<>()).add(call);
		}

		return resolved;
	}

	private boolean onlyNativeCFGTargets(Collection<CFG> targets, Collection<NativeCFG> nativeTargets,
			Collection<CFG> targetsNoRec,
			Collection<NativeCFG> nativeTargetsNoRec) {
		return targets.isEmpty()
				&& !nativeTargets.isEmpty()
				&& targetsNoRec.isEmpty()
				&& !nativeTargetsNoRec.isEmpty();
	}

	private boolean onlyCFGTargets(Collection<CFG> targets, Collection<NativeCFG> nativeTargets,
			Collection<CFG> targetsNoRec,
			Collection<NativeCFG> nativeTargetsNoRec) {
		return !targets.isEmpty()
				&& nativeTargets.isEmpty()
				&& !targetsNoRec.isEmpty()
				&& nativeTargetsNoRec.isEmpty();
	}

	private boolean onlyRewritingTargets(Collection<CFG> targets, Collection<NativeCFG> nativeTargets,
			Collection<CFG> targetsNoRec,
			Collection<NativeCFG> nativeTargetsNoRec) {
		return targets.isEmpty()
				&& nativeTargets.isEmpty()
				&& !targetsNoRec.isEmpty()
				&& !nativeTargetsNoRec.isEmpty();
	}

	private boolean onlyRewritingNativeTargets(Collection<CFG> targets, Collection<NativeCFG> nativeTargets,
			Collection<CFG> targetsNoRec,
			Collection<NativeCFG> nativeTargetsNoRec) {
		return targets.isEmpty()
				&& nativeTargets.isEmpty()
				&& targetsNoRec.isEmpty()
				&& !nativeTargetsNoRec.isEmpty();
	}

	private boolean onlyRewritingCFGTargets(Collection<CFG> targets, Collection<NativeCFG> nativeTargets,
			Collection<CFG> targetsNoRec,
			Collection<NativeCFG> nativeTargetsNoRec) {
		return targets.isEmpty()
				&& nativeTargets.isEmpty()
				&& !targetsNoRec.isEmpty()
				&& nativeTargetsNoRec.isEmpty();
	}

	private boolean onlyNonRewritingTargets(Collection<CFG> targets, Collection<NativeCFG> nativeTargets,
			Collection<CFG> targetsNoRec,
			Collection<NativeCFG> nativeTargetsNoRec) {
		return !targets.isEmpty()
				&& !nativeTargets.isEmpty()
				&& targetsNoRec.isEmpty()
				&& nativeTargetsNoRec.isEmpty();
	}

	private boolean onlyNonRewritingNativeTargets(Collection<CFG> targets, Collection<NativeCFG> nativeTargets,
			Collection<CFG> targetsNoRec,
			Collection<NativeCFG> nativeTargetsNoRec) {
		return targets.isEmpty()
				&& !nativeTargets.isEmpty()
				&& targetsNoRec.isEmpty()
				&& nativeTargetsNoRec.isEmpty();
	}

	private boolean onlyNonRewritingCFGTargets(Collection<CFG> targets, Collection<NativeCFG> nativeTargets,
			Collection<CFG> targetsNoRec,
			Collection<NativeCFG> nativeTargetsNoRec) {
		return !targets.isEmpty()
				&& nativeTargets.isEmpty()
				&& targetsNoRec.isEmpty()
				&& nativeTargetsNoRec.isEmpty();
	}

	private boolean noTargets(Collection<CFG> targets, Collection<NativeCFG> nativeTargets,
			Collection<CFG> targetsNoRec,
			Collection<NativeCFG> nativeTargetsNoRec) {
		return targets.isEmpty()
				&& nativeTargets.isEmpty()
				&& targetsNoRec.isEmpty()
				&& nativeTargetsNoRec.isEmpty();
	}

	/**
	 * Resolves the given call as regular (non-instance) call.
	 * 
<<<<<<< HEAD
	 * @param call    the call to resolve
	 * @param targets the list of targets that, after the execution of this
	 *                    method, will contain the {@link ImplementedCFG}s
	 *                    targeted by the call
	 * @param natives the list of targets that, after the execution of this
	 *                    method, will contain the {@link NativeCFG}s targeted
	 *                    by the call
=======
	 * @param call     the call to resolve
	 * @param types    the runtime types of the parameters of the call
	 * @param targets  the list of targets that, after the execution of this
	 *                     method, will contain the {@link CFG}s targeted by the
	 *                     call
	 * @param natives  the list of targets that, after the execution of this
	 *                     method, will contain the {@link NativeCFG}s targeted
	 *                     by the call
	 * @param aliasing the symbol aliasing information
>>>>>>> 12ab2fb8
	 * 
	 * @throws CallResolutionException if something goes wrong while resolving
	 *                                     the call
	 */
<<<<<<< HEAD
	protected void resolveNonInstance(UnresolvedCall call, Collection<ImplementedCFG> targets,
			Collection<NativeCFG> natives)
			throws CallResolutionException {
		for (CodeMember cm : program.getAllCodeMembers())
			if (!cm.getDescriptor().isInstance()
					&& matchCFGName(call, cm)
					&& call.getMatchingStrategy().matches(call, cm.getDescriptor().getFormals(), call.getParameters()))
				if (cm instanceof ImplementedCFG)
					targets.add((ImplementedCFG) cm);
				else
					natives.add((NativeCFG) cm);
=======
	protected void resolveNonInstance(UnresolvedCall call, ExternalSet<Type>[] types, Collection<CFG> targets,
			Collection<NativeCFG> natives, SymbolAliasing aliasing)
			throws CallResolutionException {
		for (CodeMember cm : program.getAllCodeMembers())
			checkMember(call, types, targets, natives, aliasing, cm, false);
>>>>>>> 12ab2fb8
	}

	/**
	 * Resolves the given call as an instance call.
	 * 
<<<<<<< HEAD
	 * @param call    the call to resolve
	 * @param targets the list of targets that, after the execution of this
	 *                    method, will contain the {@link ImplementedCFG}s
	 *                    targeted by the call
	 * @param natives the list of targets that, after the execution of this
	 *                    method, will contain the {@link NativeCFG}s targeted
	 *                    by the call
=======
	 * @param call     the call to resolve
	 * @param types    the runtime types of the parameters of the call
	 * @param targets  the list of targets that, after the execution of this
	 *                     method, will contain the {@link CFG}s targeted by the
	 *                     call
	 * @param natives  the list of targets that, after the execution of this
	 *                     method, will contain the {@link NativeCFG}s targeted
	 *                     by the call
	 * @param aliasing the symbol aliasing information
>>>>>>> 12ab2fb8
	 * 
	 * @throws CallResolutionException if something goes wrong while resolving
	 *                                     the call
	 */
<<<<<<< HEAD
	protected void resolveInstance(UnresolvedCall call, Collection<ImplementedCFG> targets,
			Collection<NativeCFG> natives)
=======
	protected void resolveInstance(UnresolvedCall call, ExternalSet<Type>[] types, Collection<CFG> targets,
			Collection<NativeCFG> natives, SymbolAliasing aliasing)
>>>>>>> 12ab2fb8
			throws CallResolutionException {
		if (call.getParameters().length == 0)
			throw new CallResolutionException(
					"An instance call should have at least one parameter to be used as the receiver of the call");
		Expression receiver = call.getParameters()[0];
		for (Type recType : getPossibleTypesOfReceiver(receiver, types[0])) {
			Collection<CompilationUnit> units;
			if (recType.isUnitType())
				units = Collections.singleton(recType.asUnitType().getUnit());
			else if (recType.isPointerType() && recType.asPointerType().getInnerTypes().anyMatch(Type::isUnitType))
				units = recType.asPointerType()
						.getInnerTypes()
						.stream()
						.filter(Type::isUnitType)
						.map(Type::asUnitType)
						.map(UnitType::getUnit)
						.collect(Collectors.toSet());
			else
				continue;

<<<<<<< HEAD
			// TODO: fix here: we should check that the unit returned
			// is a compilation unit
			CompilationUnit unit = (CompilationUnit) recType.asUnitType().getUnit();
			for (CompilationUnit cu : call.getTraversalStrategy().traverse(call, unit)) {
				// we inspect only the ones of the current unit
				Collection<CodeMember> candidates = cu.getInstanceCodeMembersByName(call.getTargetName(), false);
				for (CodeMember cm : candidates)
					if (cm.getDescriptor().isInstance()
							&& call.getMatchingStrategy().matches(call, cm.getDescriptor().getFormals(),
									call.getParameters()))
						if (cm instanceof ImplementedCFG)
							targets.add((ImplementedCFG) cm);
						else
							natives.add((NativeCFG) cm);
			}
=======
			Set<CompilationUnit> seen = new HashSet<>();
			for (CompilationUnit unit : units)
				for (CompilationUnit cu : call.getTraversalStrategy().traverse(call, unit))
					if (seen.add(unit))
						// we inspect only the ones of the current unit
						for (CodeMember cm : cu.getInstanceCodeMembers(false))
							checkMember(call, types, targets, natives, aliasing, cm, true);
>>>>>>> 12ab2fb8
		}
	}

	/**
	 * Checks if the given code member {@code cm} is a candidate target for the
	 * given call, and proceeds to add it to the set of targets if it is.
	 * Aliasing information is used here to match code members that have been
	 * aliased and that can be targeted by calls that refer to other names.
	 * 
	 * @param call     the call to match
	 * @param types    the runtime types of the parameters of the call
	 * @param targets  the list of targets that, after the execution of this
	 *                     method, will contain the {@link CFG}s targeted by the
	 *                     call
	 * @param natives  the list of targets that, after the execution of this
	 *                     method, will contain the {@link NativeCFG}s targeted
	 *                     by the call
	 * @param aliasing the symbol aliasing information
	 * @param cm       the code member to match
	 * @param instance whether or not the only instance or non-instance members
	 *                     should be matched
	 */
	protected void checkMember(
			UnresolvedCall call,
			ExternalSet<Type>[] types,
			Collection<CFG> targets,
			Collection<NativeCFG> natives,
			SymbolAliasing aliasing,
			CodeMember cm,
			boolean instance) {
		CFGDescriptor descr = cm.getDescriptor();
		if (instance != descr.isInstance())
			return;

		String qualifier = descr.getUnit().getName();
		String name = descr.getName();

		Aliases nAlias = aliasing.getState(new NameSymbol(name));
		Aliases qAlias = aliasing.getState(new QualifierSymbol(qualifier));
		Aliases qnAlias = aliasing.getState(new QualifiedNameSymbol(qualifier, name));

		boolean add = false;
		// we first check the qualified name, then the qualifier and the
		// name individually
		if (!qnAlias.isEmpty()) {
			for (QualifiedNameSymbol alias : qnAlias.castElements(QualifiedNameSymbol.class))
				if (matchCodeMemberName(call, alias.getQualifier(), alias.getName())) {
					add = true;
					break;
				}
		}

		if (!add && !qAlias.isEmpty()) {
			for (QualifierSymbol alias : qAlias.castElements(QualifierSymbol.class))
				if (matchCodeMemberName(call, alias.getQualifier(), name)) {
					add = true;
					break;
				}
		}

		if (!add && !nAlias.isEmpty()) {
			for (NameSymbol alias : nAlias.castElements(NameSymbol.class))
				if (matchCodeMemberName(call, qualifier, alias.getName())) {
					add = true;
					break;
				}
		}

		if (!add)
			add = matchCodeMemberName(call, qualifier, name);

		if (add && call.getMatchingStrategy().matches(call, descr.getFormals(), call.getParameters(), types))
			add(targets, natives, cm);
	}

	private void add(Collection<CFG> targets, Collection<NativeCFG> natives, CodeMember cm) {
		if (cm instanceof CFG)
			targets.add((CFG) cm);
		else
			natives.add((NativeCFG) cm);
	}

	/**
	 * Matches the name (qualifier + target name) of the given call against the
	 * given code member.
	 * 
	 * @param call      the call to match
	 * @param qualifier the qualifier (name of the defining unit) of the code
	 *                      member
	 * @param name      the name of the code member
	 * 
	 * @return {@code true} if the qualifier and name are compatible with the
	 *             ones of the call's target
	 */
	protected boolean matchCodeMemberName(UnresolvedCall call, String qualifier, String name) {
		if (!name.equals(call.getTargetName()))
			return false;
		if (StringUtils.isBlank(call.getQualifier()))
			return true;
		return qualifier.equals(call.getQualifier());
	}

	/**
	 * Returns all the possible types of the given expression that should be
	 * considered as possible receivers of the call. How we choose this set
	 * varies from the call graph algorithm we decide to adopt (e.g., CHA, RTA,
	 * 0-CFA, ...)
	 * 
	 * @param receiver an expression
	 * @param types    the runtime types of the receiver
	 * 
	 * @return the possible types to use as receivers
	 * 
	 * @throws CallResolutionException if the types cannot be computed
	 */
	protected abstract Collection<Type> getPossibleTypesOfReceiver(Expression receiver, ExternalSet<Type> types)
			throws CallResolutionException;

	@Override
	public Collection<CodeMember> getCallees(CodeMember cm) {
		return followersOf(new CallGraphNode(this, cm)).stream().map(CallGraphNode::getCodeMember)
				.collect(Collectors.toList());
	}

	@Override
	public Collection<CodeMember> getCallers(CodeMember cm) {
		return predecessorsOf(new CallGraphNode(this, cm)).stream().map(CallGraphNode::getCodeMember)
				.collect(Collectors.toList());
	}

	@Override
	public Collection<Call> getCallSites(CodeMember cm) {
		return callsites.getOrDefault(cm, Collections.emptyList());
	}

	@Override
	protected DotGraph<CallGraphNode, CallGraphEdge, BaseCallGraph> toDot(
			Function<CallGraphNode, String> labelGenerator) {
		throw new UnsupportedOperationException();
	}
}<|MERGE_RESOLUTION|>--- conflicted
+++ resolved
@@ -1,18 +1,27 @@
 package it.unive.lisa.interprocedural.callgraph;
+
+import java.util.Collection;
+import java.util.Collections;
+import java.util.HashMap;
+import java.util.HashSet;
+import java.util.IdentityHashMap;
+import java.util.Map;
+import java.util.Set;
+import java.util.stream.Collectors;
+
+import org.apache.commons.lang3.StringUtils;
+import org.apache.logging.log4j.LogManager;
+import org.apache.logging.log4j.Logger;
 
 import it.unive.lisa.analysis.symbols.Aliases;
 import it.unive.lisa.analysis.symbols.NameSymbol;
 import it.unive.lisa.analysis.symbols.QualifiedNameSymbol;
 import it.unive.lisa.analysis.symbols.QualifierSymbol;
 import it.unive.lisa.analysis.symbols.SymbolAliasing;
-import it.unive.lisa.outputs.DotGraph;
 import it.unive.lisa.program.CompilationUnit;
 import it.unive.lisa.program.Program;
-<<<<<<< HEAD
-=======
 import it.unive.lisa.program.cfg.CFG;
 import it.unive.lisa.program.cfg.CFGDescriptor;
->>>>>>> 12ab2fb8
 import it.unive.lisa.program.cfg.CodeMember;
 import it.unive.lisa.program.cfg.ImplementedCFG;
 import it.unive.lisa.program.cfg.NativeCFG;
@@ -29,19 +38,6 @@
 import it.unive.lisa.type.Type;
 import it.unive.lisa.type.UnitType;
 import it.unive.lisa.util.collections.externalSet.ExternalSet;
-import it.unive.lisa.util.datastructures.graph.Graph;
-import java.util.Collection;
-import java.util.Collections;
-import java.util.HashMap;
-import java.util.HashSet;
-import java.util.IdentityHashMap;
-import java.util.Map;
-import java.util.Set;
-import java.util.function.Function;
-import java.util.stream.Collectors;
-import org.apache.commons.lang3.StringUtils;
-import org.apache.logging.log4j.LogManager;
-import org.apache.logging.log4j.Logger;
 
 /**
  * An instance of {@link CallGraph} that provides the basic mechanism to resolve
@@ -54,7 +50,8 @@
  * @author <a href="mailto:luca.negrini@unive.it">Luca Negrini</a> and
  *             <a href="mailto:pietro.ferrara@unive.it">Pietro Ferrara</a>
  */
-public abstract class BaseCallGraph extends Graph<BaseCallGraph, CallGraphNode, CallGraphEdge> implements CallGraph {
+public abstract class BaseCallGraph extends BaseGraph<BaseCallGraph, CallGraphNode, CallGraphEdge>
+		implements CallGraph {
 
 	private static final Logger LOG = LogManager.getLogger(BaseCallGraph.class);
 
@@ -98,10 +95,6 @@
 		if (cached != null)
 			return cached;
 
-<<<<<<< HEAD
-		Collection<ImplementedCFG> targets = new ArrayList<>();
-		Collection<NativeCFG> nativeTargets = new ArrayList<>();
-=======
 		if (types == null)
 			// we allow types to be null only for calls that we already resolved
 			throw new CallResolutionException("Cannot resolve call without runtime types");
@@ -109,11 +102,10 @@
 			// we allow aliasing to be null only for calls that we already
 			// resolved
 			throw new CallResolutionException("Cannot resolve call without symbol aliasing");
->>>>>>> 12ab2fb8
-
-		Collection<CFG> targets = new HashSet<>();
+
+		Collection<ImplementedCFG> targets = new HashSet<>();
 		Collection<NativeCFG> nativeTargets = new HashSet<>();
-		Collection<CFG> targetsNoRec = new HashSet<>();
+		Collection<ImplementedCFG> targetsNoRec = new HashSet<>();
 		Collection<NativeCFG> nativeTargetsNoRec = new HashSet<>();
 
 		Expression[] params = call.getParameters();
@@ -126,7 +118,19 @@
 			break;
 		case UNKNOWN:
 		default:
-			resolveInstance(call, types, targets, nativeTargets, aliasing);
+			UnresolvedCall tempCall = new UnresolvedCall(
+					call.getCFG(),
+					call.getLocation(),
+					call.getAssigningStrategy(),
+					call.getMatchingStrategy(),
+					call.getTraversalStrategy(),
+					CallType.INSTANCE,
+					call.getQualifier(),
+					call.getTargetName(),
+					call.getOrder(),
+					params);
+			resolveInstance(tempCall, types, targets, nativeTargets, aliasing);
+
 			if (!(params[0] instanceof VariableRef)) {
 				LOG.debug(call
 						+ ": solving unknown-type calls as static-type requires the first parameter to be a reference to a variable, skipping");
@@ -137,8 +141,7 @@
 			ExternalSet<Type>[] truncatedTypes = new ExternalSet[types.length - 1];
 			System.arraycopy(params, 1, truncatedParams, 0, params.length - 1);
 			System.arraycopy(types, 1, truncatedTypes, 0, types.length - 1);
-
-			UnresolvedCall tempCall = new UnresolvedCall(
+			tempCall = new UnresolvedCall(
 					call.getCFG(),
 					call.getLocation(),
 					call.getAssigningStrategy(),
@@ -206,8 +209,8 @@
 		return resolved;
 	}
 
-	private boolean onlyNativeCFGTargets(Collection<CFG> targets, Collection<NativeCFG> nativeTargets,
-			Collection<CFG> targetsNoRec,
+	private boolean onlyNativeCFGTargets(Collection<ImplementedCFG> targets, Collection<NativeCFG> nativeTargets,
+			Collection<ImplementedCFG> targetsNoRec,
 			Collection<NativeCFG> nativeTargetsNoRec) {
 		return targets.isEmpty()
 				&& !nativeTargets.isEmpty()
@@ -215,8 +218,8 @@
 				&& !nativeTargetsNoRec.isEmpty();
 	}
 
-	private boolean onlyCFGTargets(Collection<CFG> targets, Collection<NativeCFG> nativeTargets,
-			Collection<CFG> targetsNoRec,
+	private boolean onlyCFGTargets(Collection<ImplementedCFG> targets, Collection<NativeCFG> nativeTargets,
+			Collection<ImplementedCFG> targetsNoRec,
 			Collection<NativeCFG> nativeTargetsNoRec) {
 		return !targets.isEmpty()
 				&& nativeTargets.isEmpty()
@@ -224,8 +227,8 @@
 				&& nativeTargetsNoRec.isEmpty();
 	}
 
-	private boolean onlyRewritingTargets(Collection<CFG> targets, Collection<NativeCFG> nativeTargets,
-			Collection<CFG> targetsNoRec,
+	private boolean onlyRewritingTargets(Collection<ImplementedCFG> targets, Collection<NativeCFG> nativeTargets,
+			Collection<ImplementedCFG> targetsNoRec,
 			Collection<NativeCFG> nativeTargetsNoRec) {
 		return targets.isEmpty()
 				&& nativeTargets.isEmpty()
@@ -233,8 +236,8 @@
 				&& !nativeTargetsNoRec.isEmpty();
 	}
 
-	private boolean onlyRewritingNativeTargets(Collection<CFG> targets, Collection<NativeCFG> nativeTargets,
-			Collection<CFG> targetsNoRec,
+	private boolean onlyRewritingNativeTargets(Collection<ImplementedCFG> targets, Collection<NativeCFG> nativeTargets,
+			Collection<ImplementedCFG> targetsNoRec,
 			Collection<NativeCFG> nativeTargetsNoRec) {
 		return targets.isEmpty()
 				&& nativeTargets.isEmpty()
@@ -242,8 +245,8 @@
 				&& !nativeTargetsNoRec.isEmpty();
 	}
 
-	private boolean onlyRewritingCFGTargets(Collection<CFG> targets, Collection<NativeCFG> nativeTargets,
-			Collection<CFG> targetsNoRec,
+	private boolean onlyRewritingCFGTargets(Collection<ImplementedCFG> targets, Collection<NativeCFG> nativeTargets,
+			Collection<ImplementedCFG> targetsNoRec,
 			Collection<NativeCFG> nativeTargetsNoRec) {
 		return targets.isEmpty()
 				&& nativeTargets.isEmpty()
@@ -251,8 +254,8 @@
 				&& nativeTargetsNoRec.isEmpty();
 	}
 
-	private boolean onlyNonRewritingTargets(Collection<CFG> targets, Collection<NativeCFG> nativeTargets,
-			Collection<CFG> targetsNoRec,
+	private boolean onlyNonRewritingTargets(Collection<ImplementedCFG> targets, Collection<NativeCFG> nativeTargets,
+			Collection<ImplementedCFG> targetsNoRec,
 			Collection<NativeCFG> nativeTargetsNoRec) {
 		return !targets.isEmpty()
 				&& !nativeTargets.isEmpty()
@@ -260,8 +263,8 @@
 				&& nativeTargetsNoRec.isEmpty();
 	}
 
-	private boolean onlyNonRewritingNativeTargets(Collection<CFG> targets, Collection<NativeCFG> nativeTargets,
-			Collection<CFG> targetsNoRec,
+	private boolean onlyNonRewritingNativeTargets(Collection<ImplementedCFG> targets, Collection<NativeCFG> nativeTargets,
+			Collection<ImplementedCFG> targetsNoRec,
 			Collection<NativeCFG> nativeTargetsNoRec) {
 		return targets.isEmpty()
 				&& !nativeTargets.isEmpty()
@@ -269,8 +272,8 @@
 				&& nativeTargetsNoRec.isEmpty();
 	}
 
-	private boolean onlyNonRewritingCFGTargets(Collection<CFG> targets, Collection<NativeCFG> nativeTargets,
-			Collection<CFG> targetsNoRec,
+	private boolean onlyNonRewritingCFGTargets(Collection<ImplementedCFG> targets, Collection<NativeCFG> nativeTargets,
+			Collection<ImplementedCFG> targetsNoRec,
 			Collection<NativeCFG> nativeTargetsNoRec) {
 		return !targets.isEmpty()
 				&& nativeTargets.isEmpty()
@@ -278,8 +281,8 @@
 				&& nativeTargetsNoRec.isEmpty();
 	}
 
-	private boolean noTargets(Collection<CFG> targets, Collection<NativeCFG> nativeTargets,
-			Collection<CFG> targetsNoRec,
+	private boolean noTargets(Collection<ImplementedCFG> targets, Collection<NativeCFG> nativeTargets,
+			Collection<ImplementedCFG> targetsNoRec,
 			Collection<NativeCFG> nativeTargetsNoRec) {
 		return targets.isEmpty()
 				&& nativeTargets.isEmpty()
@@ -290,15 +293,6 @@
 	/**
 	 * Resolves the given call as regular (non-instance) call.
 	 * 
-<<<<<<< HEAD
-	 * @param call    the call to resolve
-	 * @param targets the list of targets that, after the execution of this
-	 *                    method, will contain the {@link ImplementedCFG}s
-	 *                    targeted by the call
-	 * @param natives the list of targets that, after the execution of this
-	 *                    method, will contain the {@link NativeCFG}s targeted
-	 *                    by the call
-=======
 	 * @param call     the call to resolve
 	 * @param types    the runtime types of the parameters of the call
 	 * @param targets  the list of targets that, after the execution of this
@@ -308,44 +302,20 @@
 	 *                     method, will contain the {@link NativeCFG}s targeted
 	 *                     by the call
 	 * @param aliasing the symbol aliasing information
->>>>>>> 12ab2fb8
 	 * 
 	 * @throws CallResolutionException if something goes wrong while resolving
 	 *                                     the call
 	 */
-<<<<<<< HEAD
-	protected void resolveNonInstance(UnresolvedCall call, Collection<ImplementedCFG> targets,
-			Collection<NativeCFG> natives)
-			throws CallResolutionException {
-		for (CodeMember cm : program.getAllCodeMembers())
-			if (!cm.getDescriptor().isInstance()
-					&& matchCFGName(call, cm)
-					&& call.getMatchingStrategy().matches(call, cm.getDescriptor().getFormals(), call.getParameters()))
-				if (cm instanceof ImplementedCFG)
-					targets.add((ImplementedCFG) cm);
-				else
-					natives.add((NativeCFG) cm);
-=======
-	protected void resolveNonInstance(UnresolvedCall call, ExternalSet<Type>[] types, Collection<CFG> targets,
+	protected void resolveNonInstance(UnresolvedCall call, ExternalSet<Type>[] types, Collection<ImplementedCFG> targets,
 			Collection<NativeCFG> natives, SymbolAliasing aliasing)
 			throws CallResolutionException {
 		for (CodeMember cm : program.getAllCodeMembers())
 			checkMember(call, types, targets, natives, aliasing, cm, false);
->>>>>>> 12ab2fb8
 	}
 
 	/**
 	 * Resolves the given call as an instance call.
 	 * 
-<<<<<<< HEAD
-	 * @param call    the call to resolve
-	 * @param targets the list of targets that, after the execution of this
-	 *                    method, will contain the {@link ImplementedCFG}s
-	 *                    targeted by the call
-	 * @param natives the list of targets that, after the execution of this
-	 *                    method, will contain the {@link NativeCFG}s targeted
-	 *                    by the call
-=======
 	 * @param call     the call to resolve
 	 * @param types    the runtime types of the parameters of the call
 	 * @param targets  the list of targets that, after the execution of this
@@ -355,18 +325,12 @@
 	 *                     method, will contain the {@link NativeCFG}s targeted
 	 *                     by the call
 	 * @param aliasing the symbol aliasing information
->>>>>>> 12ab2fb8
 	 * 
 	 * @throws CallResolutionException if something goes wrong while resolving
 	 *                                     the call
 	 */
-<<<<<<< HEAD
-	protected void resolveInstance(UnresolvedCall call, Collection<ImplementedCFG> targets,
-			Collection<NativeCFG> natives)
-=======
-	protected void resolveInstance(UnresolvedCall call, ExternalSet<Type>[] types, Collection<CFG> targets,
+	protected void resolveInstance(UnresolvedCall call, ExternalSet<Type>[] types, Collection<ImplementedCFG> targets,
 			Collection<NativeCFG> natives, SymbolAliasing aliasing)
->>>>>>> 12ab2fb8
 			throws CallResolutionException {
 		if (call.getParameters().length == 0)
 			throw new CallResolutionException(
@@ -387,23 +351,6 @@
 			else
 				continue;
 
-<<<<<<< HEAD
-			// TODO: fix here: we should check that the unit returned
-			// is a compilation unit
-			CompilationUnit unit = (CompilationUnit) recType.asUnitType().getUnit();
-			for (CompilationUnit cu : call.getTraversalStrategy().traverse(call, unit)) {
-				// we inspect only the ones of the current unit
-				Collection<CodeMember> candidates = cu.getInstanceCodeMembersByName(call.getTargetName(), false);
-				for (CodeMember cm : candidates)
-					if (cm.getDescriptor().isInstance()
-							&& call.getMatchingStrategy().matches(call, cm.getDescriptor().getFormals(),
-									call.getParameters()))
-						if (cm instanceof ImplementedCFG)
-							targets.add((ImplementedCFG) cm);
-						else
-							natives.add((NativeCFG) cm);
-			}
-=======
 			Set<CompilationUnit> seen = new HashSet<>();
 			for (CompilationUnit unit : units)
 				for (CompilationUnit cu : call.getTraversalStrategy().traverse(call, unit))
@@ -411,7 +358,6 @@
 						// we inspect only the ones of the current unit
 						for (CodeMember cm : cu.getInstanceCodeMembers(false))
 							checkMember(call, types, targets, natives, aliasing, cm, true);
->>>>>>> 12ab2fb8
 		}
 	}
 
@@ -437,7 +383,7 @@
 	protected void checkMember(
 			UnresolvedCall call,
 			ExternalSet<Type>[] types,
-			Collection<CFG> targets,
+			Collection<ImplementedCFG> targets,
 			Collection<NativeCFG> natives,
 			SymbolAliasing aliasing,
 			CodeMember cm,
@@ -487,9 +433,9 @@
 			add(targets, natives, cm);
 	}
 
-	private void add(Collection<CFG> targets, Collection<NativeCFG> natives, CodeMember cm) {
-		if (cm instanceof CFG)
-			targets.add((CFG) cm);
+	private void add(Collection<ImplementedCFG> targets, Collection<NativeCFG> natives, CodeMember cm) {
+		if (cm instanceof ImplementedCFG)
+			targets.add((ImplementedCFG) cm);
 		else
 			natives.add((NativeCFG) cm);
 	}
@@ -546,10 +492,4 @@
 	public Collection<Call> getCallSites(CodeMember cm) {
 		return callsites.getOrDefault(cm, Collections.emptyList());
 	}
-
-	@Override
-	protected DotGraph<CallGraphNode, CallGraphEdge, BaseCallGraph> toDot(
-			Function<CallGraphNode, String> labelGenerator) {
-		throw new UnsupportedOperationException();
-	}
 }