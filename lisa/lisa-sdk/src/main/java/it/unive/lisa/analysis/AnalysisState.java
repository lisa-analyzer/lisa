--- conflicted
+++ resolved
@@ -614,15 +614,9 @@
 	
 
 
-<<<<<<< HEAD
-	// Per ogni Edge (TrueEdge e FalsEdge) cache tiene traccia dello split di ogni possibile state
-	private Map<SymbolicExpression, Pair<AnalysisState<A>, AnalysisState<A>>> cache = new HashMap<>(); 
-	
-=======
 	// Per ogni TrueEdge e FalsEdge, cache tiene traccia dello split di ogni possibile state
 	private Map<SymbolicExpression, Pair<AnalysisState<A>, AnalysisState<A>>> cache = new HashMap<>(); 
 
->>>>>>> ef1f13bf
 	public Pair<AnalysisState<A>, AnalysisState<A>> split(SymbolicExpression expression,
 			ProgramPoint src,
 			ProgramPoint des) {
