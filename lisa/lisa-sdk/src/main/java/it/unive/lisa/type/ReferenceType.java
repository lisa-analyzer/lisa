package it.unive.lisa.type;

import java.util.Collections;
import java.util.Set;
<<<<<<< HEAD

import org.apache.commons.lang3.StringUtils;
=======
>>>>>>> e2678dea

/**
 * A type for references to memory regions. This type is the one of variables
 * holding references to entities that leave in the heap. For instance, where
 * creating an array if {@code int32}, the location in memory containing the
 * array will have type {@code int32[]}, while all variables referencing that
 * location will have type {@code referenceType(int32[])}.
 * 
 * @author <a href="mailto:luca.negrini@unive.it">Luca Negrini</a>
 */
public class ReferenceType implements PointerType {

	private Type innerType;

	/**
	 * Builds the type for a reference to a location containing values of types
	 * {@code t}.
	 * 
	 * @param t the type of the referenced location
	 */
	public ReferenceType(Type t) {
		this.innerType = t;
	}

	@Override
	public boolean canBeAssignedTo(Type other) {
		return other instanceof PointerType;
	}

	@Override
	public Type commonSupertype(Type other) {
		return equals(other) ? this : Untyped.INSTANCE;
	}

	@Override
	public Set<Type> allInstances(TypeSystem types) {
		return Collections.singleton(this);
	}

	@Override
	public Type getInnerType() {
		return innerType;
	}

	@Override
	public int hashCode() {
		final int prime = 31;
		int result = 1;
		result = prime * result + ((innerType == null) ? 0 : innerType.hashCode());
		return result;
	}

	@Override
	public boolean equals(Object obj) {
		if (this == obj)
			return true;
		if (obj == null)
			return false;
		if (getClass() != obj.getClass())
			return false;
		ReferenceType other = (ReferenceType) obj;
		if (innerType == null) {
			if (other.innerType != null)
				return false;
		} else if (!innerType.equals(other.innerType))
			return false;
		return true;
	}

	@Override
	public String toString() {
		return innerType + "*";
	}
}<|MERGE_RESOLUTION|>--- conflicted
+++ resolved
@@ -2,11 +2,6 @@
 
 import java.util.Collections;
 import java.util.Set;
-<<<<<<< HEAD
-
-import org.apache.commons.lang3.StringUtils;
-=======
->>>>>>> e2678dea
 
 /**
  * A type for references to memory regions. This type is the one of variables
