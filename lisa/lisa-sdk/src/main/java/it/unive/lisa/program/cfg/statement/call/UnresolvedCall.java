package it.unive.lisa.program.cfg.statement.call;

import it.unive.lisa.analysis.AbstractState;
import it.unive.lisa.analysis.AnalysisState;
import it.unive.lisa.analysis.SemanticException;
import it.unive.lisa.analysis.StatementStore;
import it.unive.lisa.analysis.heap.HeapDomain;
import it.unive.lisa.analysis.lattices.ExpressionSet;
import it.unive.lisa.analysis.value.TypeDomain;
import it.unive.lisa.analysis.value.ValueDomain;
import it.unive.lisa.interprocedural.InterproceduralAnalysis;
import it.unive.lisa.interprocedural.callgraph.CallGraph;
import it.unive.lisa.interprocedural.callgraph.CallResolutionException;
import it.unive.lisa.program.cfg.CodeLocation;
import it.unive.lisa.program.cfg.ImplementedCFG;
import it.unive.lisa.program.cfg.statement.Expression;
import it.unive.lisa.program.cfg.statement.call.assignment.ParameterAssigningStrategy;
import it.unive.lisa.program.cfg.statement.call.assignment.PythonLikeAssigningStrategy;
import it.unive.lisa.program.cfg.statement.call.resolution.ParameterMatchingStrategy;
import it.unive.lisa.program.cfg.statement.call.traversal.HierarcyTraversalStrategy;
import it.unive.lisa.program.cfg.statement.evaluation.EvaluationOrder;
import it.unive.lisa.program.cfg.statement.evaluation.LeftToRightEvaluation;
import it.unive.lisa.symbolic.SymbolicExpression;
import it.unive.lisa.type.Type;
import it.unive.lisa.type.Untyped;
import java.util.Objects;

/**
 * A call that happens inside the program to analyze. At this stage, the
 * target(s) of the call is (are) unknown. During the semantic computation, the
 * {@link CallGraph} used by the analysis will resolve this to a {@link CFGCall}
 * or to an {@link OpenCall}.
 * 
 * @author <a href="mailto:luca.negrini@unive.it">Luca Negrini</a>
 */
public class UnresolvedCall extends Call {

	/**
	 * The {@link ParameterMatchingStrategy} of the parameters of this call
	 */
	private final ParameterMatchingStrategy matchingStrategy;

	/**
	 * The {@link HierarcyTraversalStrategy} of the parameters of this call
	 */
	private final HierarcyTraversalStrategy traversalStrategy;

	/**
	 * Builds the unresolved call, happening at the given location in the
	 * program. The static type of this call is {@link Untyped}. The
	 * {@link EvaluationOrder} of the parameter is
	 * {@link LeftToRightEvaluation}.
	 * 
	 * @param cfg               the cfg that this expression belongs to
	 * @param location          the location where the expression is defined
	 *                              within the program
	 * @param assigningStrategy the {@link ParameterAssigningStrategy} of the
	 *                              parameters of this call
	 * @param matchingStrategy  the {@link ParameterMatchingStrategy} of the
	 *                              parameters of this call
	 * @param traversalStrategy the {@link HierarcyTraversalStrategy} of this
	 *                              call
	 * @param callType          the call type of this call
	 * @param qualifier         the optional qualifier of the call (can be null
	 *                              or empty - see {@link #getFullTargetName()}
	 *                              for more info)
	 * @param targetName        the name of the target of this call
	 * @param parameters        the parameters of this call
	 */
	public UnresolvedCall(ImplementedCFG cfg, CodeLocation location, ParameterAssigningStrategy assigningStrategy,
			ParameterMatchingStrategy matchingStrategy, HierarcyTraversalStrategy traversalStrategy,
			CallType callType, String qualifier, String targetName, Expression... parameters) {
		this(cfg, location, assigningStrategy, matchingStrategy, traversalStrategy, callType, qualifier, targetName,
				Untyped.INSTANCE, parameters);
	}

	/**
	 * Builds the unresolved call, happening at the given location in the
	 * program. The static type of this call is {@link Untyped}. The
	 * {@link EvaluationOrder} of the parameter is
	 * {@link LeftToRightEvaluation}.
	 * 
	 * @param cfg               the cfg that this expression belongs to
	 * @param location          the location where the expression is defined
	 *                              within the program
	 * @param matchingStrategy  the {@link ParameterMatchingStrategy} of the
	 *                              parameters of this call
	 * @param traversalStrategy the {@link HierarcyTraversalStrategy} of this
	 *                              call
	 * @param callType          the call type of this call
	 * @param qualifier         the optional qualifier of the call (can be null
	 *                              or empty - see {@link #getFullTargetName()}
	 *                              for more info)
	 * @param targetName        the name of the target of this call
	 * @param parameters        the parameters of this call
	 */
<<<<<<< HEAD
	public UnresolvedCall(ImplementedCFG cfg, CodeLocation location, ParameterMatchingStrategy matchingStrategy,
			HierarcyTraversalStrategy traversalStrategy, boolean instanceCall, String qualifier, String targetName,
=======
	public UnresolvedCall(CFG cfg, CodeLocation location, ParameterMatchingStrategy matchingStrategy,
			HierarcyTraversalStrategy traversalStrategy, CallType callType, String qualifier, String targetName,
>>>>>>> 12ab2fb8
			Expression... parameters) {
		this(cfg, location, PythonLikeAssigningStrategy.INSTANCE, matchingStrategy, traversalStrategy, callType,
				qualifier,
				targetName, Untyped.INSTANCE, parameters);
	}

	/**
	 * Builds the unresolved call, happening at the given location in the
	 * program. The {@link EvaluationOrder} of the parameter is
	 * {@link LeftToRightEvaluation}.
	 * 
	 * @param cfg               the cfg that this expression belongs to
	 * @param location          the location where the expression is defined
	 *                              within the program
	 * @param assigningStrategy the {@link ParameterAssigningStrategy} of the
	 *                              parameters of this call
	 * @param matchingStrategy  the {@link ParameterMatchingStrategy} of the
	 *                              parameters of this call
	 * @param traversalStrategy the {@link HierarcyTraversalStrategy} of this
	 *                              call
	 * @param callType          the call type of this call
	 * @param qualifier         the optional qualifier of the call (can be null
	 *                              or empty - see {@link #getFullTargetName()}
	 *                              for more info)
	 * @param targetName        the name of the target of this call
	 * @param staticType        the static type of this call
	 * @param parameters        the parameters of this call
	 */
	public UnresolvedCall(ImplementedCFG cfg, CodeLocation location, ParameterAssigningStrategy assigningStrategy,
			ParameterMatchingStrategy matchingStrategy, HierarcyTraversalStrategy traversalStrategy,
			CallType callType, String qualifier, String targetName, Type staticType, Expression... parameters) {
		this(cfg, location, assigningStrategy, matchingStrategy, traversalStrategy, callType, qualifier, targetName,
				LeftToRightEvaluation.INSTANCE, staticType, parameters);
	}

	/**
	 * Builds the unresolved call, happening at the given location in the
	 * program. The {@link EvaluationOrder} of the parameter is
	 * {@link LeftToRightEvaluation}.
	 * 
	 * @param cfg               the cfg that this expression belongs to
	 * @param location          the location where the expression is defined
	 *                              within the program
	 * @param matchingStrategy  the {@link ParameterMatchingStrategy} of the
	 *                              parameters of this call
	 * @param traversalStrategy the {@link HierarcyTraversalStrategy} of this
	 *                              call
	 * @param callType          the call type of this call
	 * @param qualifier         the optional qualifier of the call (can be null
	 *                              or empty - see {@link #getFullTargetName()}
	 *                              for more info)
	 * @param targetName        the name of the target of this call
	 * @param staticType        the static type of this call
	 * @param parameters        the parameters of this call
	 */
<<<<<<< HEAD
	public UnresolvedCall(ImplementedCFG cfg, CodeLocation location, ParameterMatchingStrategy matchingStrategy,
			HierarcyTraversalStrategy traversalStrategy, boolean instanceCall, String qualifier, String targetName,
=======
	public UnresolvedCall(CFG cfg, CodeLocation location, ParameterMatchingStrategy matchingStrategy,
			HierarcyTraversalStrategy traversalStrategy, CallType callType, String qualifier, String targetName,
>>>>>>> 12ab2fb8
			Type staticType, Expression... parameters) {
		this(cfg, location, PythonLikeAssigningStrategy.INSTANCE, matchingStrategy, traversalStrategy, callType,
				qualifier,
				targetName, LeftToRightEvaluation.INSTANCE, staticType, parameters);
	}

	/**
	 * Builds the unresolved call, happening at the given location in the
	 * program. The static type of this call is {@link Untyped}.
	 * 
	 * @param cfg               the cfg that this expression belongs to
	 * @param location          the location where the expression is defined
	 *                              within the program
	 * @param assigningStrategy the {@link ParameterAssigningStrategy} of the
	 *                              parameters of this call
	 * @param matchingStrategy  the {@link ParameterMatchingStrategy} of the
	 *                              parameters of this call
	 * @param traversalStrategy the {@link HierarcyTraversalStrategy} of this
	 *                              call
	 * @param callType          the call type of this call
	 * @param qualifier         the optional qualifier of the call (can be null
	 *                              or empty - see {@link #getFullTargetName()}
	 *                              for more info)
	 * @param targetName        the name of the target of this call
	 * @param order             the evaluation order of the sub-expressions
	 * @param parameters        the parameters of this call
	 */
	public UnresolvedCall(ImplementedCFG cfg, CodeLocation location, ParameterAssigningStrategy assigningStrategy,
			ParameterMatchingStrategy matchingStrategy, HierarcyTraversalStrategy traversalStrategy,
			CallType callType, String qualifier, String targetName,
			EvaluationOrder order, Expression... parameters) {
		this(cfg, location, assigningStrategy, matchingStrategy, traversalStrategy, callType, qualifier, targetName,
				order, Untyped.INSTANCE, parameters);
	}

	/**
	 * Builds the unresolved call, happening at the given location in the
	 * program. The static type of this call is {@link Untyped}.
	 * 
	 * @param cfg               the cfg that this expression belongs to
	 * @param location          the location where the expression is defined
	 *                              within the program
	 * @param matchingStrategy  the {@link ParameterMatchingStrategy} of the
	 *                              parameters of this call
	 * @param traversalStrategy the {@link HierarcyTraversalStrategy} of this
	 *                              call
	 * @param callType          the call type of this call
	 * @param qualifier         the optional qualifier of the call (can be null
	 *                              or empty - see {@link #getFullTargetName()}
	 *                              for more info)
	 * @param targetName        the name of the target of this call
	 * @param order             the evaluation order of the sub-expressions
	 * @param parameters        the parameters of this call
	 */
<<<<<<< HEAD
	public UnresolvedCall(ImplementedCFG cfg, CodeLocation location, ParameterMatchingStrategy matchingStrategy,
			HierarcyTraversalStrategy traversalStrategy, boolean instanceCall, String qualifier, String targetName,
=======
	public UnresolvedCall(CFG cfg, CodeLocation location, ParameterMatchingStrategy matchingStrategy,
			HierarcyTraversalStrategy traversalStrategy, CallType callType, String qualifier, String targetName,
>>>>>>> 12ab2fb8
			EvaluationOrder order, Expression... parameters) {
		this(cfg, location, PythonLikeAssigningStrategy.INSTANCE, matchingStrategy, traversalStrategy, callType,
				qualifier,
				targetName, order, Untyped.INSTANCE, parameters);
	}

	/**
	 * Builds the unresolved call, happening at the given location in the
	 * program.
	 * 
	 * @param cfg               the cfg that this expression belongs to
	 * @param location          the location where the expression is defined
	 *                              within the program
	 * @param assigningStrategy the {@link ParameterAssigningStrategy} of the
	 *                              parameters of this call
	 * @param matchingStrategy  the {@link ParameterMatchingStrategy} of the
	 *                              parameters of this call
	 * @param traversalStrategy the {@link HierarcyTraversalStrategy} of this
	 *                              call
	 * @param callType          the call type of this call
	 * @param qualifier         the optional qualifier of the call (can be null
	 *                              or empty - see {@link #getFullTargetName()}
	 *                              for more info)
	 * @param targetName        the name of the target of this call
	 * @param order             the evaluation order of the sub-expressions
	 * @param staticType        the static type of this call
	 * @param parameters        the parameters of this call
	 */
	public UnresolvedCall(ImplementedCFG cfg, CodeLocation location, ParameterAssigningStrategy assigningStrategy,
			ParameterMatchingStrategy matchingStrategy, HierarcyTraversalStrategy traversalStrategy,
			CallType callType, String qualifier, String targetName, EvaluationOrder order, Type staticType,
			Expression... parameters) {
		super(cfg, location, assigningStrategy, callType, qualifier, targetName, order, staticType, parameters);
		Objects.requireNonNull(matchingStrategy, "The matching strategy of an unresolved call cannot be null");
		Objects.requireNonNull(traversalStrategy, "The traversal strategy of an unresolved call cannot be null");
		this.matchingStrategy = matchingStrategy;
		this.traversalStrategy = traversalStrategy;
	}

	/**
	 * Yields the {@link ParameterMatchingStrategy} of the parameters of this
	 * call.
	 * 
	 * @return the matching strategy
	 */
	public ParameterMatchingStrategy getMatchingStrategy() {
		return matchingStrategy;
	}

	/**
	 * Yields the {@link HierarcyTraversalStrategy} of this call.
	 * 
	 * @return the traversal strategy
	 */
	public HierarcyTraversalStrategy getTraversalStrategy() {
		return traversalStrategy;
	}

	@Override
	public int hashCode() {
		final int prime = 31;
		int result = super.hashCode();
		result = prime * result + ((matchingStrategy == null) ? 0 : matchingStrategy.hashCode());
		result = prime * result + ((traversalStrategy == null) ? 0 : traversalStrategy.hashCode());
		return result;
	}

	@Override
	public boolean equals(Object obj) {
		if (this == obj)
			return true;
		if (!super.equals(obj))
			return false;
		if (!(obj instanceof UnresolvedCall))
			return false;
		UnresolvedCall other = (UnresolvedCall) obj;
		if (matchingStrategy == null) {
			if (other.matchingStrategy != null)
				return false;
		} else if (!matchingStrategy.equals(other.matchingStrategy))
			return false;
		if (traversalStrategy == null) {
			if (other.traversalStrategy != null)
				return false;
		} else if (!traversalStrategy.equals(other.traversalStrategy))
			return false;
		return true;
	}

	@Override
	public <A extends AbstractState<A, H, V, T>,
			H extends HeapDomain<H>,
			V extends ValueDomain<V>,
			T extends TypeDomain<T>> AnalysisState<A, H, V, T> expressionSemantics(
					InterproceduralAnalysis<A, H, V, T> interprocedural,
					AnalysisState<A, H, V, T> state,
					ExpressionSet<SymbolicExpression>[] params,
					StatementStore<A, H, V, T> expressions)
					throws SemanticException {
		Call resolved;
		try {
			resolved = interprocedural.resolve(this, parameterTypes(expressions), state.getAliasing());
		} catch (CallResolutionException e) {
			throw new SemanticException("Unable to resolve call " + this, e);
		}
		AnalysisState<A, H, V, T> result = resolved.expressionSemantics(interprocedural, state, params, expressions);
		getMetaVariables().addAll(resolved.getMetaVariables());
		return result;
	}
}<|MERGE_RESOLUTION|>--- conflicted
+++ resolved
@@ -94,13 +94,8 @@
 	 * @param targetName        the name of the target of this call
 	 * @param parameters        the parameters of this call
 	 */
-<<<<<<< HEAD
 	public UnresolvedCall(ImplementedCFG cfg, CodeLocation location, ParameterMatchingStrategy matchingStrategy,
-			HierarcyTraversalStrategy traversalStrategy, boolean instanceCall, String qualifier, String targetName,
-=======
-	public UnresolvedCall(CFG cfg, CodeLocation location, ParameterMatchingStrategy matchingStrategy,
 			HierarcyTraversalStrategy traversalStrategy, CallType callType, String qualifier, String targetName,
->>>>>>> 12ab2fb8
 			Expression... parameters) {
 		this(cfg, location, PythonLikeAssigningStrategy.INSTANCE, matchingStrategy, traversalStrategy, callType,
 				qualifier,
@@ -156,13 +151,8 @@
 	 * @param staticType        the static type of this call
 	 * @param parameters        the parameters of this call
 	 */
-<<<<<<< HEAD
 	public UnresolvedCall(ImplementedCFG cfg, CodeLocation location, ParameterMatchingStrategy matchingStrategy,
-			HierarcyTraversalStrategy traversalStrategy, boolean instanceCall, String qualifier, String targetName,
-=======
-	public UnresolvedCall(CFG cfg, CodeLocation location, ParameterMatchingStrategy matchingStrategy,
 			HierarcyTraversalStrategy traversalStrategy, CallType callType, String qualifier, String targetName,
->>>>>>> 12ab2fb8
 			Type staticType, Expression... parameters) {
 		this(cfg, location, PythonLikeAssigningStrategy.INSTANCE, matchingStrategy, traversalStrategy, callType,
 				qualifier,
@@ -217,13 +207,8 @@
 	 * @param order             the evaluation order of the sub-expressions
 	 * @param parameters        the parameters of this call
 	 */
-<<<<<<< HEAD
 	public UnresolvedCall(ImplementedCFG cfg, CodeLocation location, ParameterMatchingStrategy matchingStrategy,
-			HierarcyTraversalStrategy traversalStrategy, boolean instanceCall, String qualifier, String targetName,
-=======
-	public UnresolvedCall(CFG cfg, CodeLocation location, ParameterMatchingStrategy matchingStrategy,
 			HierarcyTraversalStrategy traversalStrategy, CallType callType, String qualifier, String targetName,
->>>>>>> 12ab2fb8
 			EvaluationOrder order, Expression... parameters) {
 		this(cfg, location, PythonLikeAssigningStrategy.INSTANCE, matchingStrategy, traversalStrategy, callType,
 				qualifier,
