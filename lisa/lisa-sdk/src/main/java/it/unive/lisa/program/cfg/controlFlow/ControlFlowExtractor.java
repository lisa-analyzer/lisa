package it.unive.lisa.program.cfg.controlFlow;

import it.unive.lisa.program.cfg.ImplementedCFG;
import it.unive.lisa.program.cfg.edge.Edge;
import it.unive.lisa.program.cfg.edge.FalseEdge;
import it.unive.lisa.program.cfg.edge.SequentialEdge;
import it.unive.lisa.program.cfg.edge.TrueEdge;
import it.unive.lisa.program.cfg.statement.Expression;
import it.unive.lisa.program.cfg.statement.Statement;
import it.unive.lisa.util.collections.workset.FIFOWorkingSet;
import it.unive.lisa.util.collections.workset.VisitOnceWorkingSet;
import it.unive.lisa.util.collections.workset.WorkingSet;
import it.unive.lisa.util.datastructures.graph.GraphVisitor;
import it.unive.lisa.util.datastructures.graph.algorithms.Dominators;
import it.unive.lisa.util.datastructures.graph.code.NodeList;
import java.util.ArrayList;
import java.util.Collection;
import java.util.HashMap;
import java.util.Iterator;
import java.util.LinkedList;
import java.util.Map;
import java.util.Set;

/**
 * An extractor of {@link ControlFlowStructure}s from {@link ImplementedCFG}s.
 * It uses {@link Dominators} to extract {@link Loop}s, and a graph visiting
 * heuristics to find {@link IfThenElse}s.<br>
 * <br>
 * Extracting control flows should be a last-resort: if the cfg contains
 * arbitrary jumps (like {@code goto, break, continue, ...}) the aforementioned
 * algorithms will fail to properly infer some of the structures. It is always
 * preferable to have frontends define each structure relying on source code
 * information.
 * 
 * @author <a href="mailto:luca.negrini@unive.it">Luca Negrini</a>
 */
public class ControlFlowExtractor {

	private final ImplementedCFG target;

	private final Collection<ControlFlowStructure> extracted;

	/**
	 * Builds the extractor.
	 * 
	 * @param target the cfg whose control flows structures are to be extracted
	 */
	public ControlFlowExtractor(ImplementedCFG target) {
		this.target = target;
		this.extracted = new ArrayList<>();
	}

	/**
	 * Runs the algorithms for extracting {@link ControlFlowStructure}s.
	 * 
	 * @return the collection of extracted structures
	 */
	public Collection<ControlFlowStructure> extract() {
		extracted.clear();

		LinkedList<Statement> conditionals = new LinkedList<>();
		target.accept(new ConditionalsExtractor(), conditionals);

		if (conditionals.isEmpty())
			return extracted;

		// first, we find the loops using back-edges:
		// https://www.cs.utexas.edu/~pingali/CS375/2010Sp/lectures/LoopOptimizations.pdf
		// http://pages.cs.wisc.edu/~fischer/cs701.f14/finding.loops.html
		Map<Statement, ControlFlowStructure> result = new HashMap<>();
		Map<Statement, Set<Statement>> dominators = new Dominators<ImplementedCFG, Statement, Edge>().build(target);
		for (Statement conditional : conditionals)
			for (Statement pred : target.predecessorsOf(conditional))
				if (dominators.get(pred).contains(conditional))
					new LoopReconstructor(conditional, pred, result).build();

		// now we scan for if statements
		for (Statement conditional : conditionals)
			if (!result.containsKey(conditional))
				new IfReconstructor(conditional, result).build();

		extracted.addAll(result.values());
		return extracted;
	}

	private final class LoopReconstructor {
		private final Statement conditional;
		private final Statement tail;

		private final Map<Statement, ControlFlowStructure> computed;

		private LoopReconstructor(Statement conditional, Statement tail,
				Map<Statement, ControlFlowStructure> computed) {
			this.conditional = conditional;
			this.tail = tail;
			this.computed = computed;
		}

		private void build() {
<<<<<<< HEAD
			AdjacencyMatrix<Statement, Edge, ImplementedCFG> body = new AdjacencyMatrix<>();
=======
			NodeList<CFG, Statement, Edge> body = new NodeList<>(new SequentialEdge(), false);
>>>>>>> 2eb70663

			// with empty loops, we can skip the whole reasoning
			if (tail != conditional) {
				WorkingSet<Edge> ws = VisitOnceWorkingSet.mk(FIFOWorkingSet.mk());
				target.getIngoingEdges(tail).forEach(ws::push);
				body.addNode(tail);
				while (!ws.isEmpty()) {
					// TODO this does not take into account arbitrary jumps
					// inside the loop body
					Edge current = ws.pop();
					if (current.getSource() != conditional) {
						body.addNode(current.getSource());
						body.addEdge(current);
						target.getIngoingEdges(current.getSource()).forEach(ws::push);
					}
				}
			}

			Edge exit = findExitEdge(body);
			computed.put(conditional, new Loop(target.getNodeList(),
					conditional, exit.getDestination(), body.getNodes()));
		}

<<<<<<< HEAD
		private Edge findExitEdge(AdjacencyMatrix<Statement, Edge, ImplementedCFG> body) {
=======
		private Edge findExitEdge(NodeList<CFG, Statement, Edge> body) {
>>>>>>> 2eb70663
			Edge exit = null;
			for (Edge out : target.getOutgoingEdges(conditional))
				// in empty loops, the conditional is a follower of itself
				// and it is not in the body of the loop, so we have to
				// manually exclude it
				if (out.getDestination() != conditional && !body.containsNode(out.getDestination())) {
					exit = out;
					break;
				}

			return exit;
		}
	}

	private final class IfReconstructor {
		private final Statement conditional;

		private final Edge trueEdgeStartingEdge;
		private final Edge falseEdgeStartingEdge;

<<<<<<< HEAD
		private final AdjacencyMatrix<Statement, Edge, ImplementedCFG> trueBranch;
		private final AdjacencyMatrix<Statement, Edge, ImplementedCFG> falseBranch;
=======
		private final NodeList<CFG, Statement, Edge> trueBranch;
		private final NodeList<CFG, Statement, Edge> falseBranch;
>>>>>>> 2eb70663

		private final Map<Statement, ControlFlowStructure> computed;

		private IfReconstructor(Statement conditional, Map<Statement, ControlFlowStructure> computed) {
			this.conditional = conditional;
			this.computed = computed;

			trueBranch = new NodeList<>(new SequentialEdge(), false);
			falseBranch = new NodeList<>(new SequentialEdge(), false);

			Iterator<Edge> it = target.getOutgoingEdges(conditional).iterator();
			Edge trueEdge = it.next();
			Edge falseEdge = it.next();

			if (trueEdge instanceof FalseEdge) {
				Edge tmp = trueEdge;
				trueEdge = falseEdge;
				falseEdge = tmp;
			}

			trueEdgeStartingEdge = trueEdge;
			falseEdgeStartingEdge = falseEdge;
		}

		private ControlFlowStructure build() {
			if (computed.containsKey(conditional))
				return computed.get(conditional);

			Edge trueNext = trueEdgeStartingEdge;
			Edge falseNext = falseEdgeStartingEdge;
			Edge trueLast = null;
			Edge falseLast = null;

			boolean first = true;
			ControlFlowStructure struct;
			while (true) {
				if (trueNext != null && falseNext != null
						&& (struct = tryClose(trueNext.getDestination(), falseNext.getDestination())) != null)
					return store(struct);

				boolean trueCond = trueNext != null && isConditional(target, trueNext.getDestination()),
						trueCondProcessed = false;
				boolean falseCond = falseNext != null && isConditional(target, falseNext.getDestination()),
						falseCondProcessed = false;

				// we can move on one branch at a time with no penalties:
				// the tryClose will inspect also for join points in the
				// middle of the branches
				if (trueCond) {
					struct = computed.containsKey(trueNext.getDestination())
							? computed.get(trueNext.getDestination())
							: new IfReconstructor(trueNext.getDestination(), computed).build();
<<<<<<< HEAD
					AdjacencyMatrix<Statement, Edge, ImplementedCFG> completeStructure = struct.getCompleteStructure();
=======
					NodeList<CFG, Statement, Edge> completeStructure = struct.getCompleteStructure();
>>>>>>> 2eb70663
					trueBranch.mergeWith(completeStructure);
					trueBranch.addEdge(trueNext);

					if (struct.getFirstFollower() == null)
						// the execution ends inside the body of the
						// conditional, we cannot proceed
						trueNext = null;
					else {
						Collection<Edge> ins = completeStructure.getIngoingEdges(struct.getFirstFollower());
						if (ins.isEmpty())
							throw new IllegalStateException(
									"The first follower of " + struct + " does not have ingoing edges");

						// we just take one of the edges, we do not care
						trueNext = ins.iterator().next();
					}
					trueCondProcessed = true;
				} else if (falseCond) {
					struct = computed.containsKey(falseNext.getDestination())
							? computed.get(falseNext.getDestination())
							: new IfReconstructor(falseNext.getDestination(), computed).build();
<<<<<<< HEAD
					AdjacencyMatrix<Statement, Edge, ImplementedCFG> completeStructure = struct.getCompleteStructure();
=======
					NodeList<CFG, Statement, Edge> completeStructure = struct.getCompleteStructure();
>>>>>>> 2eb70663
					falseBranch.mergeWith(completeStructure);
					falseBranch.addEdge(falseNext);

					if (struct.getFirstFollower() == null)
						// the execution ends inside the body of the
						// conditional, we cannot proceed
						falseNext = null;
					else {
						Collection<Edge> ins = completeStructure.getIngoingEdges(struct.getFirstFollower());
						if (ins.isEmpty())
							throw new IllegalStateException(
									"The first follower of " + struct + " does not have ingoing edges");

						// we just take one of the edges, we do not care
						falseNext = ins.iterator().next();
					}
					falseCondProcessed = true;
				}

				Collection<Edge> trueOuts = null, falseOuts = null;
				if (!falseCondProcessed && trueNext != null && trueNext != trueLast) {
					// update only if we moved forward last time
					trueLast = trueNext;

					if (!trueCondProcessed) {
						trueBranch.addNode(trueNext.getDestination());
						if (!first)
							trueBranch.addEdge(trueNext);
					}

					trueOuts = target.getOutgoingEdges(trueNext.getDestination());
					if (!trueOuts.isEmpty())
						trueNext = trueOuts.iterator().next();
				} else
					trueOuts = null;

				if (!trueCondProcessed && falseNext != null && falseNext != falseLast) {
					// update only if we moved forward last time
					falseLast = falseNext;

					if (!falseCondProcessed) {
						falseBranch.addNode(falseNext.getDestination());
						if (!first)
							falseBranch.addEdge(falseNext);
					}

					falseOuts = target.getOutgoingEdges(falseNext.getDestination());
					if (!falseOuts.isEmpty())
						falseNext = falseOuts.iterator().next();
				} else
					falseOuts = null;

				if (!trueCondProcessed && !falseCondProcessed
						&& (trueOuts == null || trueOuts.isEmpty()) && (falseOuts == null || falseOuts.isEmpty()))
					// we reached the end of both branches: this is just a
					// conditional that goes on until the end of cfg
					return store(new IfThenElse(target.getNodeList(), conditional, null, trueBranch.getNodes(),
							falseBranch.getNodes()));

				first = false;
			}
		}

		private ControlFlowStructure tryClose(Statement trueNext, Statement falseNext) {
			if (falseBranch.containsNode(trueNext)) {
				// need to cut the extra part from the false branch
				falseBranch.removeFrom(trueNext);
				return new IfThenElse(target.getNodeList(), conditional, trueNext, trueBranch.getNodes(),
						falseBranch.getNodes());
			}

			if (trueBranch.containsNode(falseNext)) {
				// need to cut the extra part from the false branch
				trueBranch.removeFrom(falseNext);
				return new IfThenElse(target.getNodeList(), conditional, falseNext, trueBranch.getNodes(),
						falseBranch.getNodes());
			}

			if (trueNext.equals(falseNext))
				// this only holds for the symmetric if - same number of
				// statements in both branches
				return new IfThenElse(target.getNodeList(), conditional, falseNext, trueBranch.getNodes(),
						falseBranch.getNodes());

			return null;
		}

		private ControlFlowStructure store(ControlFlowStructure struct) {
			computed.put(struct.getCondition(), struct);
			return struct;
		}
	}

	private static boolean isConditional(ImplementedCFG graph, Statement node) {
		Collection<Edge> out = graph.getOutgoingEdges(node);
		if (out.size() != 2)
			return false;

		Iterator<Edge> it = out.iterator();
		Edge first = it.next();
		Edge second = it.next();

		if (first instanceof TrueEdge && second instanceof FalseEdge)
			return true;

		if (second instanceof TrueEdge && first instanceof FalseEdge)
			return true;

		return false;
	}

	private static class ConditionalsExtractor
			implements GraphVisitor<ImplementedCFG, Statement, Edge, Collection<Statement>> {

		@Override
		public boolean visit(Collection<Statement> tool, ImplementedCFG graph) {
			return true;
		}

		@Override
		public boolean visit(Collection<Statement> tool, ImplementedCFG graph, Statement node) {
			if (node instanceof Expression && ((Expression) node).getRootStatement() != node)
				// we only consider root statements
				return true;

			if (isConditional(graph, node))
				tool.add(node);

			return true;
		}

		@Override
		public boolean visit(Collection<Statement> tool, ImplementedCFG graph, Edge edge) {
			return true;
		}
	}
}<|MERGE_RESOLUTION|>--- conflicted
+++ resolved
@@ -97,11 +97,7 @@
 		}
 
 		private void build() {
-<<<<<<< HEAD
-			AdjacencyMatrix<Statement, Edge, ImplementedCFG> body = new AdjacencyMatrix<>();
-=======
-			NodeList<CFG, Statement, Edge> body = new NodeList<>(new SequentialEdge(), false);
->>>>>>> 2eb70663
+			NodeList<ImplementedCFG, Statement, Edge> body = new NodeList<>(new SequentialEdge(), false);
 
 			// with empty loops, we can skip the whole reasoning
 			if (tail != conditional) {
@@ -125,11 +121,7 @@
 					conditional, exit.getDestination(), body.getNodes()));
 		}
 
-<<<<<<< HEAD
-		private Edge findExitEdge(AdjacencyMatrix<Statement, Edge, ImplementedCFG> body) {
-=======
-		private Edge findExitEdge(NodeList<CFG, Statement, Edge> body) {
->>>>>>> 2eb70663
+		private Edge findExitEdge(NodeList<ImplementedCFG, Statement, Edge> body) {
 			Edge exit = null;
 			for (Edge out : target.getOutgoingEdges(conditional))
 				// in empty loops, the conditional is a follower of itself
@@ -149,14 +141,8 @@
 
 		private final Edge trueEdgeStartingEdge;
 		private final Edge falseEdgeStartingEdge;
-
-<<<<<<< HEAD
-		private final AdjacencyMatrix<Statement, Edge, ImplementedCFG> trueBranch;
-		private final AdjacencyMatrix<Statement, Edge, ImplementedCFG> falseBranch;
-=======
-		private final NodeList<CFG, Statement, Edge> trueBranch;
-		private final NodeList<CFG, Statement, Edge> falseBranch;
->>>>>>> 2eb70663
+		private final NodeList<ImplementedCFG, Statement, Edge> trueBranch;
+		private final NodeList<ImplementedCFG, Statement, Edge> falseBranch;
 
 		private final Map<Statement, ControlFlowStructure> computed;
 
@@ -209,11 +195,7 @@
 					struct = computed.containsKey(trueNext.getDestination())
 							? computed.get(trueNext.getDestination())
 							: new IfReconstructor(trueNext.getDestination(), computed).build();
-<<<<<<< HEAD
-					AdjacencyMatrix<Statement, Edge, ImplementedCFG> completeStructure = struct.getCompleteStructure();
-=======
-					NodeList<CFG, Statement, Edge> completeStructure = struct.getCompleteStructure();
->>>>>>> 2eb70663
+					NodeList<ImplementedCFG, Statement, Edge> completeStructure = struct.getCompleteStructure();
 					trueBranch.mergeWith(completeStructure);
 					trueBranch.addEdge(trueNext);
 
@@ -235,11 +217,7 @@
 					struct = computed.containsKey(falseNext.getDestination())
 							? computed.get(falseNext.getDestination())
 							: new IfReconstructor(falseNext.getDestination(), computed).build();
-<<<<<<< HEAD
-					AdjacencyMatrix<Statement, Edge, ImplementedCFG> completeStructure = struct.getCompleteStructure();
-=======
-					NodeList<CFG, Statement, Edge> completeStructure = struct.getCompleteStructure();
->>>>>>> 2eb70663
+					NodeList<ImplementedCFG, Statement, Edge> completeStructure = struct.getCompleteStructure();
 					falseBranch.mergeWith(completeStructure);
 					falseBranch.addEdge(falseNext);
 
